--- conflicted
+++ resolved
@@ -2,22 +2,24 @@
 
 ## Unreleased
 
-<<<<<<< HEAD
+## 4.24.4 (2024-09-16)
+
+- changed: Upgrade chain-registry package.
+
 ## 4.24.3 (2024-09-16)
-=======
-## 4.24.1-1 (2024-09-16)
->>>>>>> 36f533f3
 
 - fixed: (EVM) Fixed ETH requires a resync or log back in to see new transaction
 - fixed: (FIO) Fix amount handling in parseActions
-  
-<<<<<<< HEAD
+
 ## 4.24.2 (2024-09-12)
 
 - fixed: (EVM) Merge duplicate token transaction data from evmscan fixing incorrect transaction native amounts
 
-=======
->>>>>>> 36f533f3
+## 4.24.1-1 (2024-09-16)
+
+- fixed: (EVM) Fixed ETH requires a resync or log back in to see new transaction
+- fixed: (FIO) Fix amount handling in parseActions
+
 ## 4.24.1 (2024-09-10)
 
 - fixed: (ADA) Correctly parse txid after broadcasting a transaction
