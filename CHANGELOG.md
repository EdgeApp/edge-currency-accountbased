--- conflicted
+++ resolved
@@ -2,12 +2,10 @@
 
 ## Unreleased
 
-<<<<<<< HEAD
 - added: (EVM) Accept transactions with a provided `otherParams.nonce` even if pending transactions exist
-=======
+
 ## 4.55.8 (2025-08-01)
 
->>>>>>> 6f898390
 - fixed: Fix Botanix asset display name.
 
 ## 4.55.7 (2025-08-01)
