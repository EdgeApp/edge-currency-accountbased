# edge-currency-accountbased

## Unreleased

<<<<<<< HEAD
- fixed: Use Helius archival nodes for Solana exclusively to fix transaction syncing issues.

## 4.32.0 (2024-12-16)

- added: (XRP) Add mnemonic import support
- added: (XRP) Add destination tag to processed transactions
- changed: (XRP/XLM) Create mnemonics by default
- changed: (XRP) Check recipient trust lines before sending token
- fixed: `parseUri` case sensitivity when looking for matching builtin token contract addresses
- removed: Deprecate Binance Beacon Chain
=======
## 4.31.4 (2024-12-19)

- fixed: Use Helius archival nodes for Solana exclusively to fix transaction syncing issues.
>>>>>>> a6db5f1a

## 4.31.3 (2024-12-11)

- fixed: Updated Algorand explorer to use Allo.
- fixed: (Zcash) Don't show negative values when attempting to max send small amounts

## 4.31.2 (2024-12-11)

- fixed: Use `corsBypass: 'always'` for Solana RPC nodes to fix issues with syncing transaction data.

## 4.31.1 (2024-12-06)

- fixed: Fixed broken balance query method in `aquireTokenBalance` causing stalled syncing.
- fixed: Fix WBNB denomination name

## 4.31.0 (2024-12-04)

- added: (Solana) Use stake-weighted RPC for broadcasting transactions
- changed: (Ripple) Set base reserve 1 XRP and token reserve to 0.2 XRP

## 4.30.0 (2024-12-03)

- added: (XLM) Support uri's containing `dt=` in `parseUri()`

## 4.29.0 (2024-12-02)

- added: Added `getAddresses` to ZCash engine.
- fixed: (ETH) Improved and re-enabled BlockbookWsAdapter integration

## 4.28.0 (2024-11-21)

- added: (LLD/LLM) Tx history support
- fixed: (FIO) Fix unstakefio amount saved to `stakedAmounts`

## 4.27.1 (2024-11-11)

- fixed: (EVM) Fix performance regression caused by thrashing on network queries.

## 4.27.0 (2024-10-31)

- added: Add Toncoin (TON)

## 4.26.3 (2024-10-30)

- fixed: (ADA) Improved balance calculation by deriving from UTXO state.
- fixed: (ADA) Race condition between network queries and local transaction processing causing incorrect UTXO state.

## 4.26.2 (2024-10-29)

- fixed: (ADA) Fixed a bug in Blockfrost response handling that caused an error when processing successful non-JSON responses.
- fixed: (ADA) Re-spending UTXO race condition.
- fixed: Possible to send polkadot currencies to `0x` addresses

## 4.26.1 (2024-10-14)

- changed: (Zcash/Piratechain) Await synchronizer initialization in public methods instead of throwing `synchronizer undefined`error
- fixed: (Zcash/Piratechain) Don't save sensitive initializer object to engine

## 4.26.0 (2024-10-03)

- changed: Add redundancy to Cardano queries
- changed: Increase `MAX_TRANSACTIONS` to 2500.
- changed: (Hedera) Updated transaction query loop to account for mirror node limitations
- fixed: Correctly implement address query lookback times based on network block times.
- fixed: (AVAX) Increased query lookback for transaction history to 5 minutes to fix missing transaction confirmations.
- fixed: (Hedera) Initial sync ratio inaccuracy

## 4.25.2 (2024-09-30)

- fixed: (ALGO) Process unactivatedTokenIds routine immediately after activating a token to tighten race conditions
- fixed: (XRP) Process unactivatedTokenIds routine immediately after activating a token to tighten race conditions

## 4.25.1 (2024-09-27)

- removed: (Piratechain) Removed `bumpSynchronizer` loop. Engine will now rely on critical errors reported from react-native-piratechain for synchronizer management.

## 4.25.0 (2024-09-25)

- changed: (Zcash) Replace `sendToAddress` with `createTransfer`
- changed: Upgrade react-native-zcash to v0.9.0

## 4.24.6 (2024-09-20)

- fixed: Update some MATIC special cases to POL

## 4.24.5 (2024-09-17)

- removed: Ethereum WebSocket server connections, which were preventing incoming transactions appearing.

## 4.24.4 (2024-09-16)

- changed: Upgrade chain-registry package.

## 4.24.3 (2024-09-16)

- fixed: (EVM) Fixed ETH requires a resync or log back in to see new transaction
- fixed: (FIO) Fix amount handling in parseActions

## 4.24.2 (2024-09-12)

- fixed: (EVM) Merge duplicate token transaction data from evmscan fixing incorrect transaction native amounts

## 4.24.1-2 (2024-09-17)

- removed: Ethereum WebSocket server connections, which were preventing incoming transactions appearing.

## 4.24.1-1 (2024-09-16)

- fixed: (EVM) Fixed ETH requires a resync or log back in to see new transaction
- fixed: (FIO) Fix amount handling in parseActions

## 4.24.1 (2024-09-10)

- fixed: (ADA) Correctly parse txid after broadcasting a transaction
- fixed: (ADA) Fixed metadata for staking transactions

## 4.24.0 (2024-09-05)

- added: (Ethereum/Solana) Support additional tokens provided by info server
- added: (Thorchain) Add Midgard API for transaction queries
- changed: (Thorchain) Move most Thorchain-specific functionality out of CosmosEngine and into to ThorchainEngine subclass
- fixed: (ADA) Update tx_info request to include inputs in order to fix all transactions show as receive bug

## 4.23.0 (2024-09-03)

- added: (ADA) `isStakeTx` to `EdgeTransaction.otherParams` for staking transaction signing
- added: (ADA) staking related methods to `EdgeCurrencyEngine.otherMethods`
- changed: (ADA) Include `accountKey` and `privateKey` in Cardano wallet's private key data as an optimization for new wallets going forward.
- fixed: (Solana) Properly validate custom token addresses

## 4.22.0 (2024-08-30)

- added: Public FIO fetch fns to return non-cached addresses and domains

## 4.21.0 (2024-08-29)

- added: POL token on Ethereum.
- added: (Zcash/Piratechain) Log errors thrown by synchronizer
- added: (Zcash/Piratechain) Restart engine after receiving critical error
- changed: Rename MATIC to POL on the Polygon chain.
- fixed: Display name COMBO (Ethereum) to Furucombo
- fixed: Calculate Arbitrum fees more correctly.

## 4.20.0 (2024-08-19)

- added: (Solana) Add new tokens: BSOL, DRIFT, HAWK, JITOSOL, JSOL, JTO, JUP, MIMO, MNGO, MSOL, SOL, USDC.e, WBTC, and WETH
- added: (EVM) Add dRPC nodes
- changed: Add evmscan fallback for `eth_getTransactionReceipt`in `getL1RollupFee`

## 4.19.0 (2024-08-12)

- changed: (FIO) Move OBT fetch into `otherMethodsPrivateKey.fetchObtData`

## 4.18.0 (2024-08-09)

- added: (zkSync) Add USDC
- added: (Cosmos) Add chain ID updater
- added: (Cosmos) Support multiple archive nodes
- fixed: (zkSync) Fix USDC.e currency code

## 4.17.1 (2024-07-30)

- fixed: (ETH) Fix incorrect protocol in blockbook-ws connection URLs

## 4.17.0 (2024-07-30)

- added: signBytes() method for EthereumEngine

## 4.16.0 (2024-07-29)

- added: (Solana) Add base58 private key import
- changed: (Solana) Enforce the network address minimum on SOL spends

## 4.15.2 (2024-07-26)

- fixed: Holesky testnet params

## 4.15.1 (2024-07-25)

- fixed: Fix case where FIO names wouldn't be updated

## 4.15.0 (2024-07-22)

- added: (Solana/Ethereum) Add optional `lightMode` support to disable transaction query
- added: Add optional `testPrivateKeys` function to `parseUriCommon`
- changed: (Zcash) Updated address explorer
- changed: (Tron) Special case the `usdt-trc20` uri prefix
- changed: Upgrade edge-core-js to v2.9.0
- fixed: Prevent fatal error reporting for missing txlist json file
- fixed: (Zcash) Use additional insufficient funds check before sending amount to synchronizer

## 4.14.0 (2024-07-19)

- added: Added Amoy Polygon testnet
- added: Added Sepolia and Holesky Ethereum testnet
- added: Added support for WebSocket connections to Blockbook servers via `BlockbookWsAdapter`
- remove: Remove deprecated Ethereum testnets: Goerli, Kovan, Rinkeby, and Ropsten.
- remove: Remove deprecated Mumbai Polygon testnet

## 4.13.0 (2024-07-16)

- changed: FIO SDK upgraded to v1.9.2
- changed: `getFioNames` call changed to separate `getFioAddresses` and `getFioDomains` calls

## 4.12.2 (2024-07-15)

- fixed: FIO payment wallet connection error, using a temporary workaround while FIO resolves the issue with their network

## 4.12.1 (2024-07-15)

- fixed: Fix incorrect QR code parsing for PIX addresses

## 4.12.0 (2024-07-09)

- added: Implemented common `updateInfoPayload` method for all plugins
- changed: (Ethereum) Include network fee info for core info payload

## 4.11.1 (2024-07-08)

changed: Upgrade @polkadot/api to v12.1.1

## 4.11.0 (2024-07-03)

- changed: Reduce and add variation to polling frequency

## 4.10.0 (2024-06-24)

- added: (Ethereum) Add Liberland Dollar and Merit tokens
- added: (Solana) Add unsignedTx passthrough to passthrough makeSpend
- fixed: (Pirate Chain) Pirate: Use fallback public key for cases where sdk isn't present

## 4.9.0 (2024-06-19)

- added: (Ethereum/Solana) Add BOBBY
- added: (zkSync) Add ZK
- changed: (Piratechain) Allow `derivePublicKey` to fail in case native code isn't present
- removed: (Zcash/Piratechain) Remove `defaultBirthdayHeight`

## 4.8.0 (2024-06-10)

- added: Add 'mumbai' plugin (MATIC testnet)

## 4.7.1 (2024-06-05)

- fixed: (Cosmos) Rework `queryTransactions` to query oldest to newest

## 4.7.0 (2024-06-05)

- added: Build On Bitcoin (BOB) EVM chain
- added: (Zcash/Piratechain) Cache addresses on local data
- added: (Ethereum Classic) Add evmscan provider for transaction history
- added: (Cosmos) WalletConnect ADR36 message support
- fixed: (Cosmos) cosmos_signAmino signer derivation

## 4.6.0 (2024-05-30)

- changed: (Solana) Upgrade SDKs
- removed: (ATOM) Archive transaction query
- removed: (Thorchain) Remove synth assets

## 4.5.3 (2024-05-28)

- added: Added two alternative evmscan servers to zkSync

## 4.5.2 (2024-05-23)

- fixed: (EVM) Stuck wallet syncing caused by error thrown from mismatching networkFee assertion in mergeEdgeTransactions

## 4.5.1 (2024-05-22)

- fixed: (Algorand) Fix ALGO balance lookup for token transactions

## 4.5.0 (2024-05-15)

- added: (EVM) Hardcode gas limit values for some tokens to be prioritized over eth_estimateGas result
- added: (Thorchain) Add synth assets
- added: Update node and server lists from info server payload provided by the core

## 4.4.0 (2024-05-14)

- added: `EdgeCurrencyInfo.customTokenTemplate` fields for all chains that support custom templates.
- added: Add bulk balance fetching and `onNewTokens` callback to Algorand, Cosmos, Solana, XRP, and Tron engines
- fixed: (Polkadot) Show unsuccessful transactions that were charged a fee

## 4.3.3 (2024-05-10)

- fixed: (DOT) Fix incorrect insufficient funds error for max spend of native DOT currency in Polkadot engine

## 4.3.2 (2024-05-09)

- changed: Update Zcash and Tezos nodes.

## 4.3.1 (2024-04-29)

- fixed: Merge internal transactions transfer amounts for EVM currencies

## 4.3.0 (2024-04-22)

- added: (Zcash) Orchard pool support
- added: (Zcash) ZIP-317 dynamic fee support
- added: (Hedera) Replace account purchase with auto account creation
- added: Ethereum default tokens AXS, COTI, and GMT
- added: Binance Smart Chain default token AAVE
- added: Polygon default token VOXEL
- added: zkSync default tokens DAI and USDT
- changed: Updated Liberland rpc list
- changed: Update Smartpay cleaners to match API changes

## 4.2.0 (2024-04-09)

- added: Expose the modern `customFeeTemplate` fields on the relevant currency infos.
- changed: Improve unit tests.
- fixed: Correctly report `InsufficientFundsError` in the Cardano engine.

## 4.1.1 (2024-03-26)

- fixed: (Filecoin FEVM) Incorrectly identifying all transactions as receives

## 4.1.0 (2024-03-25)

- changed: Mark failed transactions processed from EVM scan networks with 'failed' confirmation status

## 4.0.0 (2024-03-25)

- added: Add Cardano (ADA)
- added: Add Cardano PreProd Testnet
- changed: Upgrade edge-core-js to v2.2.1

## 3.3.0 (2024-03-25)

- changed: Upgrade edge-core-js to v1.14.0

## 3.2.8 (2024-03-22)

- fixed: Added initOptions to FilecoinEngine for GLIF API key to fix sync issues

## 3.2.7 (2024-03-21)

- changed: Use EIP-4844 fee calculation for Optimism and Base

## 3.2.6 (2024-03-20)

- changed: Update subscan transfers endpoint url
- fixed: Correctly use the ETH transaction hash as txid for FEVM transactions to fix duplicate transaction bug on Filecoin FEVM

## 3.2.5 (2024-03-11)

- fixed: Performance issue with getMaxSpendable caused by recursive calls
- fixed: (zkSync) fixed getMaxSpendable insufficient funds error caused by misusing gas estimation parameters

## 3.2.4 (2024-03-06)

- fixed: (zkSync) fixed gas limit estimation failures due to caching last estimations

## 3.2.3 (2024-03-06)

- added: Unique ss58 encoding for Polkadot currencies
- fixed: Missing FIO transactions due to missing 'trnsfiopubky' tx type

## 3.2.2 (2024-03-05)

- added: (Solana) Priority fee settings
- changed: Update Pokt network api urls

## 3.2.1 (2024-03-01)

- changed: Update Algorand explorer urls
- fixed: (PLS) fix transaction history date parsing from pulsechain-scan network adapter

## 3.2.0 (2024-02-27)

- added: Cosmos IBC transaction support
- added: (PLS) Integrate new v2 API for Pulsechain as a pulsechain-scan adapter
- changed: (Zcash/Piratechain) Enforce 24 word seed length for imports
- fixed: (PLS) update evmscan adapter servers for Pulsechain to fix transaction history queries
- fixed: Polluting fetchTx call params with NaN causing error responses

## 3.1.2-3 (2024-02-27)

- changed: (ETC) Update RPC urls

## 3.1.2-2 (2024-02-26)

- fixed: (OP) Include L1 rollup fee in balance check for `makeSpend`

## 3.1.2-1 (2024-02-23)

- added: (Tron) Add energy penalties to fee calculation
- added: Add more Arbitrum tokens

## 3.1.2 (2024-02-20)

- fixed: Cosmos token balance query

## 3.1.1 (2024-02-14)

- changed: (FIO) Use a backup balance method for accounts affected by unstake chain data issue

## 3.1.0 (2024-02-12)

- added: Arbitrum One network support
- added: Base network support
- added: (Coreum) Add tokens
- added: Bitstamp EUR Ripple token
- added: BSC Tokens BSC-USD,DOGE,BTCB,ETH,TUSD,DOT,WBNB,LINK, and MATIC
- removed: Unused `EthereumNetworkInfo` params

## 3.0.4 (2024-01-30)

- added: Cosmos Hub (ATOM) support
- added: Axelar (AXL) support
- changed: (Solana) Incorporate rent threshold into insufficient funds checks
- fixed: (Fantom) Include decimal values in fee rates from EVM scan to fix 'transaction underpriced' errors

## 3.0.3 (2024-01-29)

- added: (Solana) Versioned transaction parsing
- added: Add deprecated `memoType` to piratechainInfo for backwards compatibility
- added: (Thorchain) Overestimate network fee to ensure confirmation
- changed: (Cosmos) Ignore events with nonstandard hyphenated denoms

## 3.0.2 (2024-01-22)

- changed: (Thorchain) Use dynamic fees from thornode

## 3.0.1 (2024-01-14)

- added: (Cosmos) Add signMessage method
- added: (Cosmos) Add staked balance query
- fixed: (Tron) Stop saving zero fee EdgeTransactions

## 3.0.0 (2024-01-06)

- changed: Moved FIO staked balances from the balances object to stakingStatus

## 2.18.8 (2024-01-03)

- added: (Optimism) Add Tarot token
- removed: Remove arbitrary limit of 5 unconfirmed transactions for EVM currencies

## 2.18.7 (2023-12-29)

- fixed: ETC spend error regression caused by EIP-1559 upgrade in EthereumEngine

## 2.18.6 (2023-12-26)

- fixed: `makeSpend` regression for non-EIP-1559 transactions

## 2.18.5 (2023-12-21)

- fixed: Accelerate for EIP-1559 type transactions

## 2.18.4 (2023-12-20)

- added: (Optimism) Add native USDC
- changed: (Optimism) Rename wrapped USDC to USDC.e

## 2.18.3 (2023-12-20)

- added: `minerTip` to `feeRateUsed` for EIP-1559 transaction
- changed: Added back EIP1559 support to Fantom
- fixed: Fallback query for baseFee if not cached for EIP-1559 currencies
- fixed: Incorrect spelling for EIP-1559 parameter (maxPriorityFeePerGas)

## 2.18.2 (2023-12-18)

- fixed: Various regressions and bugs caused by recent refactors

## 2.18.1 (2023-12-18)

- added: (Solana) Add BONK

## 2.18.0 (2023-12-15)

- added: Token balance detection for FTM, AVAX, and OP networks

## 2.17.3 (2023-12-13)

- changed: Update Osmosis and Coreum RPC urls

## 2.17.2 (2023-12-11)

- fixed: Replace 2 gwei priority fee minimum non-negative minimum
- changed: Query and cache network base-fee for EIP1559 currencies

## 2.17.1 (2023-12-07)

- added: Network adapter to zkSync for transaction querying
- changed: (Coreum) Update currency code
- fixed: Gas estimation regression for spend routines that use eth_estimateGas RPC call
- fixed: (Tron) Fix unstake v2 native amount
- fixed: Over doing batch queries for token balances in Solana

## 2.17.0 (2023-12-04)

- added: (Solana) Add SPL token support
- added: (Osmosis) Add ION token
- added: (Cosmos-based) Add token spending
- added: Missing RUNE symbol
- added: Cosmos getMaxTx method

## 2.16.0 (2023-12-01)

- added: Coreum (COREUM)
- added: Osmosis (OSMO)
- added: Goerli tokens and Pokt RPC server
- added: Notify core of new detected token balances
- changed: Upgrade edge-core-js to 1.12.0
- changed: (Cosmos-based) Use gas limit estimation for fees
- changed: (Cosmos-based) Use both archive and validator nodes to optimize requests
- changed: (Cosmos-based) Replace `transfer` with `coin_received` and `coin_spent` events for transaction processing

## 2.15.0 (2023-11-30)

- added: EVM memo options for FEVM currencies
- added: WFIL and iFIL tokens to FEVM currencies
- fixed: Token balance query in RpcAdapter had missing 'pending' parameter
- fixed: Filecoin f4 address parsing

## 2.14.0 (2023-11-24)

- added: Add Pokt RPCs as option for Fantom and Polygon
- added: Avascan replaces snowtrace as an evmScan server and explorer for Avalanche

## 2.13.1 (2023-11-21)

- fixed: Incorrect deposit alias for Thorchain RUNE

## 2.13.0 (2023-11-20)

- added: Add `MakeTxDeposit` to support THORChain swap transactions
- added: ENS name resolution support
- changed: Move `makeTx` params types to common
- changed: (RUNE) Replace shapeshift api with native rpc tx query
- fixed: Possible error in ETH transactions when calculated gasPrice is below baseFee

## 2.12.0 (2023-11-14)

- added: Filecoin FEVM
- added: Filecoin FEVM Testnet (Calibration)
- added: Filecoin wallets can send to 0x addresses for FEVM interop
- fixed: Removed unsafeBroadcastTx configuration for Filecoin

## 2.11.2-tc2 (2023-11-21)

- fixed: Incorrect deposit alias for Thorchain RUNE

## 2.11.2-tc (2023-11-20)

- added: Add `MakeTxDeposit` to support THORChain swap transactions
- changed: Move `makeTx` params types to common
- changed: (RUNE) Replace shapeshift api with native rpc tx query
- fixed: Possible error in ETH transactions when calculated gasPrice is below baseFee

## 2.11.2 (2023-11-13)

- fixed: EVM balance sync failure if missing API key for one node type

## 2.11.1 (2023-11-10)

- fixed: Use transaction type 0 (legacy transactions) currencies which do no support EIP-1559

## 2.11.0 (2023-11-08)

- added: Add THORChain (RUNE)
- added: (Polygon) Add native USDC
- changed: (Piratechain) Restart the synchronizer during initial sync if it stops providing status updates
- changed: (Polygon) Update bridged USDC currency code to USDC.e

## 2.10.0 (2023-11-07)

- added: Add a `yarn cli` command for debugging and testing plugins from the command line.
- added: Batch balance query via smart contract

## 2.9.4 (2023-11-06)

- changed: Transactions for currencies which support EIP1559 will be sent with EIP1559 fee parameters
- fixed: Corrected token address for PYUSD on Ethereum to be the proxy contract

## 2.9.3 (2023-11-03)

- fixed: (Piratechain) alias format from base64 to base16

## 2.9.2 (2023-11-02)

- changed: (Piratechain) Use walletId as synchronizer alias

## 2.9.1 (2023-11-01)

- fixed: EdgeTxActionSwap direction parsing for XRP transactions

## 2.9.0 (2023-10-25)

- added: Parse XRP DEX orders into EdgeTxActions

## 2.8.2 (2023-10-25)

- fixed: Filecoin `getMaxSpendable` fee race conditions are resolved by caching the max-spend parameters.
- fixed: Filecoin resync bugs

## 2.8.1 (2023-10-24)

- fixed: Provide working type definitions for this library.

## 2.8.0 (2023-10-23)

- added: Filecoin Testnet (Calibration)
- changed: Improved Filecoin transaction syncing
- fixed: Missing Filecoin transactions caused by external messages for the account (e.g. FILForwarder)

## 2.7.2 (2023-10-20)

- added: Add deprecated `memoType` to zcashInfo for backwards compatibility
- fixed: Account for possible 0-date transaction listerner race-condition
- fixed: Filecoin returns a more stable spendable balance from `getMaxSpendable`
- fixed: More accurate Filecoin fee estimation for `makeSpend`

## 2.7.1 (2023-10-16)

- changed: Upgrade react-native-zcash to v0.6.2
- changed: Update address explorer url (Zcash)
- fixed: Set synchronizer to null in `killEngine` so it can be properly restarted (Zcash)

## 2.7.0 (2023-10-11)

- added: EdgeTxAction tagging to TRX freeze/unfreeze contract call transactions
- added: Support for importing XLM wallets via 12/24-word mnemonic seed phrase
- added: Add Zcash autoshield support
- changed: Use Zcash types directly from react-native-zcash

## 2.6.0 (2023-10-09)

- changed: Upgrade react-native-piratechain to v0.4.0

## 2.5.5 (2023-10-06)

- fixed: Switch Filecoin to a working block explorer (Filfox).

## 2.5.4 (2023-10-02)

- fixed: Max spend for XLM

## 2.5.3 (2023-09-27)

- added: Tron `WithdrawExpireUnfreeze` transaction support
- added: Add VELO v2 token

## 2.5.2 (2023-09-22)

- removed: Temporarily disable non-functionaly zcash memos, pending an updated SDK with correct fee math.

## 2.5.1 (2023-09-21)

- changed: Update Zcash address explorer
- fixed: Rename Tron memos to "note".

## 2.5.0 (2023-09-20)

- changed: Remove the maximum memo length on Tron
- changed: Upgrade react-native-zcash to v0.5.0
- changed: Update Zcash address explorer
- fixed: Use EdgeMemo for WalletConnect data payloads
- fixed: Do not crash if BigInt is not present
- fixed: Block Filecoin when BigInt is not present

## 2.4.1 (2023-09-14)

- changed: Update react-native-zcash to v0.4.2
- fixed: Fixed Zcash transaction memos array handling
- fixed: Add `0x` prefix to EVM data created outside the engine
- fixed: Roundup fee nativeAmount returned from L1 so it is an integer

## 2.4.0 (2023-09-13)

changed: Upgrade react-native-zcash to v0.4.1
changed: Split Zcash and Piratechain into their own engines and tools
changed: Update Pulsechain explorer URL
removed: Disabled all Piratechain synchronizer functionality. This is a temporary removal due to incompatibility between latest react-native-zcash and react-native-piratechain. Engine will still load but it only useful for retrieving private keys.

## 2.3.0 (2023-09-12)

- added: Support the latest core memo API's.

## 2.2.5 (2023-09-21)

- fixed: Do not crash if BigInt is not present.
- fixed: Block Filecoin when BigInt is not present.

## 2.2.4 (2023-09-08)

- fixed: Bug prevent Filecoin spend transactions from being saved in the wallet (by saveTx)
- fixed: Filecoin network fee query issue
- changed: Use Filfox exclusively for Filecoin transaction querying
- fixed: Incorrectly identifying send-to-self transactions as receives from the network
- added: USDT token to Avalanche
- added: PYUSD token to Ethereum

## 2.2.3 (2023-09-07)

- added: Integrate Filfox for Filecoin transaction scanning

## 2.2.2 (2023-09-06)

- changed: Revert usage of `queryMulti` in Polkadot engine balance query

## 2.2.1 (2023-09-04)

- changed: Use separate code path for calculating token max spendable (Polkadot)
- changed: Allow user to spend entire token balance (Polkadot)
- changed: Add early exit to transaction query (Polkadot)
- fixed: Use Filscan as the block explorer for Filecoin
- fixed: Used correct balance in when sending tokens (Polkadot)
- fixed: Update Liberland length fee cost

## 2.2.0 (2023-09-04)

- added: Add new ETH tokens ARB, BUSD, and PAXG
- added: Add new BSC token BUSD
- added: Add new RPC server, Pocket Network
- changed: Parameterize apikey replacement in node urls and remove url-specific apikey logic in engines
- fixed: Skip Liberland transaction history query if subscan url isn't present
- fixed: Correctly report transaction history query status for new empty Filecoin wallets

## 2.1.0 (2023-08-29)

- added: Add a Liberland plugin.
- added: Add a Filecoin plugin.
- fixed: Use the correct sign on Ripple transactions.

## 2.0.0 (2023-08-28)

- changed: Replace deprecated display key and token methods with modern ones.
- changed: Require edge-core-js v0.21.2 or higher.

## 1.5.2 (2023-08-24)

- fixed: Correctly parse more types of Ripple transactions, including DEX transactions.

## 1.5.1 (2023-08-23)

- changed: Removed blockscout API server from ETC info (disabling transaction list retrieval)

## 1.5.0 (2023-08-14)

- added: Support for XRP OfferCreate txs
- added: Fantom tokens listed on Axelarscan (AXLUSDC, AXLUSDT, AXLETH, AXLWBTC)
-

## 1.4.12 (2023-08-11)

- Fixed: Bug in FIO causing missing historical transactions (first page of transactions).
- Fixed: Improve FIO transaction history fetching from history nodes by using the nodes with the highest action sequence number.

## 1.4.11 (2023-07-30)

- fixed: Use `io.fetchCors` for all requests, instead of `io.fetch`.

## 1.4.10 (2023-07-27)

- fixed: Replace asMaybe and asOptional cleaner default objects with functions that return new objects in otherData cleaners

## 1.4.9 (2023-07-26)

- changed: Update XRP explorer url
- changed: Update checkpoints

## 1.4.8 (2023-07-21)

- Optimism: Replace deprecated rpc method `rollup_gasPrices` with `l1BaseFee` query
- EVM: Handle null gas parameter in WalletConnect requests
- Update checkpoints

## 1.4.7 (2023-07-18)

- FIO: Treat 403 status code as error
- Update checkpoints

## 1.4.6 (2023-07-14)

- Fixed: FIO transaction reliability issues resolved by adding more historical nodes

## 1.4.5 (2023-07-12)

- Update GALA token
- Remove EthGasStation test
- Update checkpoints

## 1.4.4 (2023-06-30)

- Fixed: Critical bug that is missing data field for native EVM transactions including a memo

## 1.4.3 (2023-06-27)

- Disable using TRX for PIX codes

## 1.4.2 (2023-06-21)

- Upgrade @polkadot/api to v10.9.1

## 1.4.1 (2023-06-21)

- Fixed: Fixed Ethereum broken max-spend for spend info with undefined nativeAmount

## 1.4.0 (2023-06-20)

- Added: Add PulseChain (PLS)

## 1.3.1 (2023-06-20)

- Fixed: Fix broken max-spend for zkSync

## 1.3.0 (2023-06-20)

- Deprecate WalletConnect v1
- EVM/ALGO: Add parseWalletConnectV2Payload to parse out amounts from WalletConnect v2 payloads
- ZEC: Update checkpoints

## 1.2.13 (2023-06-02)

- FIO: Fix unstake method insufficient funds checking

## 1.2.12 (2023-06-02)

- FIO: Change `getMaxSpendable` to use available balance
- Update ZEC/ARRR checkpoints

## 1.2.11 (2023-06-01)

- EVM: Re-enable token transaction acceleration
- FIO: Add `getMaxSpendable`
- TRX: Fix memo handling

## 1.2.10 (2023-05-30)

- Fixed: Added transaction processing for FIO name registration actions

## 1.2.9 (2023-05-23)

- FIO: Handle empty otherParams objects as null

## 1.2.8 (2023-05-23)

- Add Pepe token
- Update ZEC/ARRR checkpoints

## 1.2.7 (2023-05-17)

- Tron: Pass nativeAmount directly to TRC20 encoder
- Tron: Make fee optional in asTRC20TransactionInfo cleaner

## 1.2.6 (2023-05-16)

- EVM: Fix null gas price handling in txRpcParamsToSpendInfo
- Ripple: Fix api reconnect logic

## 1.2.5 (2023-05-10)

- Fixed: Find XLM memos in all three makeSpend API locations

## 1.2.4 (2023-05-09)

- ZEC/ARR: Add import private key birthdayHeight option handling
- FIO: Replace public key with recipient public key
- Rename files to the network name, not the currency code
- Use uppercase names for files that export classes and use loweracse names for files that export types and utilities

## 1.2.3 (2023-05-08)

- Fix: Precision bug in min gas price checks for EVM currencies
- Change: Lower zkSync minGasPrice to 0.01 gwei
- Removed non-checksum addresses for EVM-based currencies (legacyAddress)
- Fix: Added dynamic gas limit calculation for zkSync
- Add Tron Stake v2
- Algorand: Support signing multiple transactions in wallet connect request

## 1.2.2 (2023-05-01)

- FIO: Update node list

## 1.2.1 (2023-05-01)

- ZEC/ARRR: Prevent sending overlapping queries to synchronizer
- Fix accessing already deleted wallet connector
- ZEC/ARRR: Update checkpoints

## 1.2.0 (2023-04-24)

- Add WalletConnect v1 support to Algorand
- Update EVM WalletConnect call_request response to include nativeAmount and networkFee
- Break out WalletConnect types to common folder
- Update ZEC checkpoints

## 1.1.1 (2023-04-24)

- fixed: Parse URIs as Tron addresses first before PIX addresses to prevent incorrect parsing of Tron addresses as a PIX address

## 1.1.0 (2023-04-20)

- Added: ERC-55 checksum address returned by `getFreshAddress` for ethereum plugin

## 1.0.1 (2023-04-24)

- fixed: Parse URIs as Tron addresses first before PIX addresses to prevent incorrect parsing of Tron addresses as a PIX address

## 1.0.0 (2023-04-19)

- PIX: Support minimum amount
- ETH: Add ERC20 tokens (Amp, ApeCoin, Cronos Coin, EnjinCoin, Gala, Game Coin, Graph Token, Healthcare Administration Token, LoopringCoin V2, PlayDapp Token, Quant, SAND, SHIBA INU, Strike Token, SUKU, and Wrapped FIO)
- FIO: Fix new account balance object
- Audit and fix noisy unused address logging
- HBAR/EOS: Fix balance and tx query for new accounts
- Upgrade edge-core-js to v0.21.0
- Replace asMaybe and asOptional cleaner default objects with functions that return new objects
- Upgrade cleaners to v0.3.14

## 0.24.2 (2023-04-17)

- Add zkSync wallet type

## 0.24.1 (2023-04-13)

- EVM: Update node lists
- ZEC/ARRR: Update checkpoint files

## 0.24.0 (2023-04-10)

- Add Algorand (ALGO)
- OP: Add WETH and VELO tokens
- BNB Beacon Chain: Fix transaction date handling
- ARRR: Add `unsafeBroadcastTx` to info
- EVM: Query info server fees by pluginId
- EVM: Save network fees to engine rather than to disk

## 0.23.2 (2023-04-04)

- FIO: Fix syncNetwork private key handling
- FIO: Use promiseNy for balance checking
- FIO: Fix promiseNy error handling
- EVM: Update node lists
- ZEC/ARRR: Update checkpoint files

## 0.23.1 (2023-04-04)

- fixed: Crash in `createPrivateKey` for `EosTools`

## 0.23.0 (2023-03-28)

- Refactor FIO use makeSpend, signTx, and broadcastTx instead of ambiguous otherMethods
- changed: Remove `wcRequestResponse` and all WalletConnect signing methods
- added: Support for `signMessage` core API for Ethereum engines to be used for Wallet Connect integrations
- changed: Refactor all engines to only deal with private keys directly from privileged functions

## 0.22.21 (2023-03-21)

- Fix fallback value returned when recipient min balance check fails
- XRP: Add additional broadcast error code handling

## 0.22.20 (2023-03-20)

- EOS: Fix address parsing
- EOS: Replace address regex with greymass sdk regex

## 0.22.19 (2023-03-10)

- removed: Do not use `EdgeCurrencyInfo.defaultSettings` to store network info for most chains.
- changed: Upgrade EOS to have power-up support. This will make spending EOS work again.
- changed: Do not allow sending funds to XRP or Polkadot addresses if they would fail to meet activation the reserve requirement.

## 0.22.18 (2023-03-10)

- fixed: Lower Optimism minGasPrice

## 0.22.17 (2023-03-09)

- changed: Update HBAR explorer URL

## 0.22.16 (2023-03-08)

- added: Parse/quote Smartpay PIX QR codes for Tron/USDT

## 0.22.15 (2023-03-08)

- EVM: Add L1 gas price multiplier

## 0.22.14 (2023-03-02)

- EVM: Fix nativeAmount calculation when paying an L1 fee
- Add optional checkEnvironment method to OuterPlugin to allow a plugin to fail after loading and during initialization
- Update checkpoint files

## 0.22.13 (2023-02-23)

- EVM: Fix race condition of undefined balance for ETH-based currencies
- ARRR: Update checkpoint files

## 0.22.11-1 (2023-02-21)

- EVM: Fix hex to decimal conversion in eth_call

## 0.22.12 (2023-02-17)

- added: Add Optimism currency plugin.
- changed: Loosen restrictions on custom token currency codes.

## 0.22.11 (2023-02-17)

- fixed: Correctly report ETHW balances.

## 0.22.10 (2023-02-15)

- Fix: Include per token reserve in calculation of getMaxSpendable and makeSpend
- Add: Built in tokens for BSC, ETHW, and ETC to allow for custom tokens

## 0.22.9 (2023-02-14)

- Fix: Missing XRP token transactions

## 0.22.8 (2023-02-10)

- Improve `hexToDecimal` safety

## 0.22.7 (2023-02-07)

- Fix: BNB Beacon Chain missing setOtherData method causing login errors

## 0.22.6 (2023-02-07)

- TRX: Add bandwidth and energy staking support

## 0.22.5 (2023-02-06)

- Add XRP token support
- Add native `builtinTokens` support and deprecate `metaTokens`
- Use patch-package to fix @tronscan/client errors

## 0.22.4 (2023-02-01)

- TRX: Fix resource handling
- TRX: Fix fee calculation for low value transactions
- Update checkpoint files

## 0.22.3 (2023-01-30)

- fixed: Adjust build settings to provide better support for iPhone 12.
- fixed: Track EVM wallet connections at the EdgeCurrencyTools level, to prevent active connections from disappearing.

## 0.22.2 (2023-01-20)

- TRX: Add note support
- TRX: Update derivation path to industry standard
- EVM: Revert `getMaxSpendable` simplification changes in favor of recursion due to sliding standard fee scale
- HBAR: Update explorer urls
- DOT: Update @polkadot/api to v9.11.3
- DOT: Improve type safety and various code cleanups

## 0.22.1 (2023-01-17)

- XRP: Replace use of `autofill` with local transaction creation
- XRP: Replace currency settings with networkInfo
- XRP: Clean up code for type-safety
- XRP: Add broadcast failure handling
- Replace forked ethereumjs-wallet library
- Remove ethereumjs-util resolution
- Cleanup old and redundant dependency resolutions
- ARRR: Remove address explorer url

## 0.22.0 (2023-01-11)

- Convert library to React Native Module
  - This package will automatically install itself using React Native autolinking and no longer requires Webpack for integration
  - Plugins are broken out and can be loaded individually
  - Move checkpoint files to android folder
  - Stub away unwanted USB modules
- ZEC: Update checkpoints
- ARRR: Update checkpoints

## 0.21.2 (2023-01-10)

- EOS: Fix destructure error when attempting to spend
- EVM: Remove recursion from `getMaxSpendable`
- Replace remaining json-schema usage with cleaners
- DOT: Add hard limit of 1 to transaction query progress

## 0.21.1 (2022-12-27)

- Changed: Implement accelerate transaction feature using new core API

## 0.21.0 (2022-12-20)

- Add Piratechain (ARRR)
- ZEC: Add getBirthdayHeight plugin method
- Revamp checkpoint creation script to query treestate directly from lightwalletd nodes
- Upgrade react-native-zcash to v0.3.2

## 0.20.5 (2022-12-15)

- TRX: Make sure to check the total native asset cost in makeSpend
- FIO: Update server list

## 0.20.4 (2022-12-15)

- EVM: Only cache gas limit if retrieved from network
- EVM: Fail makeSpend for contract transactions if unable to estimate gas limit
- EVM: Rework gasLimit calculation to double any estimate for transaction that interacts with a contract

## 0.20.3 (2022-12-14)

- Update default Polygon BUSD address from Paxos (0xdab529f40e671a1d4bf91361c21bf9f0c9712ab7) to Binance (0x9c9e5fd8bbc25984b178fdce6117defa39d2db39)
- TRX: Fix missing timestamp on broadcasted transactions

## 0.20.2 (2022-12-07)

- ETH: Add new KNC token and rename old token to KNCV1

## 0.20.1 (2022-12-07)

- Fix Ethereum and builtin token handling
- Various code cleanups

## 0.20.0 (2022-12-02)

- Lay ground work for future dynamically imported currencies by breaking plugins into 'inner' and 'outer' portions
  - 'outer' plugins contain currency details, network info, and list to optional plugin methods
  - 'inner' plugins contain heavy lifting code to create wallets and interact with networks
- TRX: Fix walletType check in `derivePublicKey`
- Various code cleanups

## 0.19.0 (2022-12-01)

- Add Tron (TRX) with TRC20 token support
- Fix `getTokenId` logic error
- Fix balance checking in `makeSpendCheck`
- Rename Plugin to Tools
- Make URI helpers standalone
- Add type definitions for core globals and third-party modules
- Various code cleanups

## 0.18.10 (2022-11-21)

- AVAX: Add USDC token
- Extend makeSpend to support token amount metadata for smart-contract calls

## 0.18.9 (2022-11-15)

- Fix Travis builds
- Fix prepare scripts
- Make Polkadot types visible in Typescript
- Enable remaining ESLint rule

## 0.18.8 (2022-10-31)

- ZEC: Throw error when attempting to send before wallet is synced
- ZEC: Update checkpoints

## 0.18.7 (2022-10-19)

- EVM: Split up eth_getTransactionCount into separate evmscan and rpc methods

## 0.18.6 (2022-10-18)

- ETH: Add Origin (OGN)
- EVM: Add RPC balance query
- EVM: Return empty transaction arrays if evmscan server list is empty

## 0.18.5 (2022-10-14)

- CELO: Fix server url
- ZEC: Update checkpoints

## 0.18.4 (2022-10-03)

- BNB: Fix transaction amount and fee denomination
- ZEC: Update checkpoints

## 0.18.3 (2022-09-30)

- XLM: Add dynamic fee support
- EVM: Fix broken baseFee from accidental boolean coercion
- SOL: Update explorer URLs

## 0.18.2 (2022-09-27)

- BNB: Fix Beacon Chain transaction processing
- Fix parseUriCommon protocol parsing
- CELO: Update server list
- ZEC: update checkpoints

## 0.18.1 (2022-09-20)

- Fix broken biggystring import
- ZEC: update checkpoints

## 0.18.0 (2022-09-19)

- Convert project to Typescript
- Upgrade @polkadot/api to v9.3.3

## 0.17.7 (2022-09-07)

- ETH: Fix spending with empty memo field
- FTM: Add L3USD token
- Update ZEC checkpoints

## 0.17.6 (2022-09-06)

- Allow EVM data to be passed through memo field
- Rename engine.js:makeSpend to makeSpendCheck since it has a different return signature than the asset specific makeSpend
- Restore internal transaction support for etherscan providers. Remove transaction queries from blockbook providers since they don't support internal txs
- Fix broken ethEngine skipChecks

## 0.17.5 (2022-08-23)

- Implement new `skipChecks` and `pendingTxs` API from `EdgeSpendInfo` for ETH engines
- Allow specifying only gasPrice or gasLimit for custom fees

## 0.17.4 (2022-08-18)

- Remove useless broken dependencies usb and node-hid before building
- ZEC: update checkpoint script and checkpoint files
- FIO: Update server list

## 0.17.3 (2022-08-18)

- Fix blockbook query txs return object initialization
- Only record parent network fee on outgoing transactions
- ETH: Update blockbook server list
- XRP: Fix API disconnect
- ETH: Add NOW Token
- Remove unused values from transactions

## 0.17.2 (2022-07-29)

- DOT: Fix sent native amount
- DOT: Fix regression in new wallet syncing

## 0.17.1 (2022-07-28)

- DOT: Fix txCount in `queryTransactions`
- DOT: Reorder operations in `queryTransactions` to reduce callback usage, retry failed queries, and reduce logging

## 0.17.0 (2022-07-27)

- Add Polkadot (DOT)

## 0.16.4 (2022-07-13)

- FTM: Add new default tokens: AVAX, BNB, BTC, CRV, DAI, ETH, FUSD, LIF3, LINK, LSHARE, MIM, TREEB, ZOO
- ETH: Calculate and store feeRateUsed in transactions

## 0.16.3 (2022-07-04)

- ETH: Fix network fee calculation

## 0.16.2 (2022-06-30)

- Add: All AAVE token for kovan
- Change: Rename PAX token to USDP for ethereum

## 0.16.1 (2022-06-10)

- ETH: Break out testnets into their own plugins
- ZEC: Upgrade react-native-zcash to v0.2.2
- ETH: Remove internal transaction queries

## 0.16.0 (2022-05-19)

- Remove the enabledTokens from the cached data (walletLocalData) and filter unknown tokens out

## 0.15.11 (2022-05-14)

- Remove RPC node that returns false zero balances

## 0.15.10 (2022-05-12)

- Add `getTokenId` to ethereum and eos plugins
- Upgrade edge-core-js to v0.19.15
- Upgrade @binance-chain/javascript-sdk to v4.2.0
- Replaced eos `checkAddress` internal loop with regex
- Fix XRP `disconnect` method
- Fix tests
  - Fix plugin imports
  - Always initialize FIO sdk with a baseUrl
  - Fix FTM network fees test
  - Fix ftmInfo.js filename
  - Add timeout to getSupportedCurrencies test to prevent hanging

## 0.15.9 (2022-05-04)

- ETH: Round gas price values to ints before converting to hex

## 0.15.8 (2022-05-03)

- ETH: Fix initial local network fees assignment
- ETH: Merge info server fees response with local data instead of overwriting
- ETH: Prioritize the queried minGasLimit and minGasPrice over the default values

## 0.15.7 (2022-05-02)

- Fix assignment of network fees from info server
- Add logging of fees
- Add feeUpdateFrequency override and change FTM to 1 min
- Change preference of fee providers
- Do not overwrite baseFeeMultiplier coming from settings
- Fix hex number handling
- Update ZEC checkpoints

## 0.15.6 (2022-04-22)

- Add MAI token (miMATIC) to FTM (Fantom)

## 0.15.5 (2022-04-14)

- EOS/TLOS/WAX: Remove parent currency from metaTokens array

## 0.15.4 (2022-04-13)

- Add blockbook broadcast method
- Fix networkFees object initialization on resync
- Fix `checkTxsBlockbook` so it doesn't break on unused addresses
- Reduce some duplicate blockbook code
- Update ZEC checkpoints

## 0.15.3 (2022-04-08)

- Use a reliable FTM RPC-nodes

## 0.15.2 (2022-04-08)

- Fix Bug in EVM fees

## 0.15.1 (2022-03-08)

- Add backwards-compatible apikey helper function

## 0.15.0 (2022-03-08)

This is a breaking release that changes EthereumInitOptions variable names:

- Api keys for etherscan-like data sources are now called `evmScanApiKey` (was `bscscanApiKey`, `ftmscanApiKey`, etc.)
- Api keys for ethgasstation-like data sources are now called `gasStationApiKey` (was `ethGasStationApiKey`)

Other updates:

- Add etherscan fee sources across EVM chains
- FTM: Add new tokens WFTM, TSHARE, TOMB, TBOND, and xBOO
- FTM: Add additional rpc servers
- Update ZEC checkpoints
- Upgrade edge-core-js to v0.19.10
  - added: `EdgeCurrencyInfo.canReplaceByFee`

## 0.14.1 (2022-02-23)

- Update BNB chain display names
- Update ZEC checkpoints

## 0.14.0 (2022-02-18)

- Add Binance Smart Chain (BNB) support
- Add getSplittableTypes method to ethEngine

## 0.13.1 (2022-02-15)

- Add Celo support
- Use binary search in ethEngine's `getMaxSpendable` for main chain currency code

## 0.12.2 (2022-02-10)

- SOL: Use industry standard derivation path
- SOL: Prevent sending empty memo
- SOL: Update explorer links

## 0.12.1 (2022-02-10)

- FIO: Abstract unlockDate calculation into a `getUnlockDate` method

## 0.12.0 (2022-02-08)

- Add Solana (SOL)

## 0.11.11 (2022-02-02)

- ZEC: Fix send amount

## 0.11.10 (2022-02-01)

- FIO: Fix bugs with unlock dates
- FIO: Fix bug by removing zero-amount transactions for staking actions

## 0.11.9 (2022-01-28)

- FIO: Add edge-core-js staking API support
- Add ETH, FTM, MATIC and AVAX EVM-based tokens
- Initialize walletLocalData balance when enabling tokens

## 0.11.8 (2022-01-20)

- ZEC: Fix to enable max spend
- Miscellaneous cleanup: improvem logging, general refactoring and removal of dead code

## 0.11.7 (2022-01-14)

- ZEC: Prevent spending until engine is fully synced

## 0.11.6 (2022-01-11)

- Fix git URLs for dependencies

## 0.11.5 (2022-01-10)

- XRP: Migrate from ripple-lib to xrpl
- ZEC: Upgrade to react-native-zcash v0.2.0

## 0.11.4 (2022-01-07)

- Fixed WalletConnect Rarible bug

## 0.11.3 (2022-01-07)

- MATIC: Add 5 more RPC servers

## 0.11.2 (2022-01-06)

- ETH: Add eth_signTypedData_v4 support

## 0.11.1 (2022-01-06)

- FIO: Replace additional network call with bundle constant

## 0.11.0 (2022-01-06)

- Add Avalanche (AVAX)
- FIO: Add addBundledTransactions action

## 0.10.5 (2022-01-05)

- Support Wallet Connect across all ETH-like currencies
- Add support for RenBridge Gateway address URI

## 0.10.4 (2021-12-28)

- XRP: Set memoMaxLength to 10

## 0.10.3 (2021-12-27)

- MATIC: Fix fee calculation from polygongasstation
- MATIC: Fix default fees

## 0.10.2 (2021-12-22)

- Add support for multiple polygonscan api keys

## 0.10.1 (2021-12-21)

- Add memoMaxLength parameter to currencyInfos
- Upgrade edge-core-js to v0.18.13

## 0.10.0 (2021-12-21)

- Add Polygon
- Remove FIO name expiration
- Update ZEC checkpoints

## 0.9.3 (2021-12-10)

- ZEC: Update checkpoints

## 0.9.2 (2021-11-16)

- ZEC: Commit Zcash checkpoints to repo
- ETH: Remove AGLD

## 0.9.1 (2021-11-11)

- WalletConnect: Move connector map to global scope
- WalletConnect: Add disconnect listener
- ZEC: Fix getDisplayPublicSeed

## 0.9.0 (2021-11-09)

- Zcash: Add Zcash plugin for Android

## 0.8.3 (2021-11-08)

- WalletConnect: Fix fee strings

## 0.8.2 (2021-11-08)

- Wallet Connect Fix: Make sure that transaction methods have fee parameters
- Wallet Connect Fix: Record the connection timestamp to include in the callback payload

## 0.8.1 (2021-11-02)

- Add Wallet Connect
- ETH: Fix error handling in checkUpdateNetworkFees

## 0.8.0 (2021-10-11)

- Add Hedera

## 0.7.76 (2021-10-04)

- FIO: Always return Requests with the newest first
- FIO: Fix off-by-one error when using splice

## 0.7.75 (2021-10-02)

- FIO: Fix request query logic

## 0.7.74 (2021-09-27)

- FIO: Remove new otherLocalData cache and use existing walletLocalData cache

## 0.7.73 (2021-09-23)

- FIO: Add request fetching to engine loop and save data locally

## 0.7.72 (2021-09-17)

- Remove postinstall-postinstall dependency

## 0.7.71 (2021-08-24)

- FTM: Add apikey to ftmscan.com requests

## 0.7.70 (2021-08-20)

- Fix: Regression caused by EIP-681 parseUri implementation

## 0.7.69 (2021-08-18)

- Add: Improved support for EIP-681 URI parsing of payments and token transfers
- Fix: Unable to send transactions on ETC, FTM, and RSK networks

## 0.7.68 (2021-08-02)

- Add base fee multiplier ETH fee algorithm (EIP 1559)
- Add Ethereum testnet server URIs to support testnets for development
- Fix blockbook server URIs

## 0.7.67 (2021-07-20)

- Add x-address decode for xrp parse uri

## 0.7.66 (2021-07-20)

- Throw error if there is a checksum present and it fails verification + tests

## 0.7.65 (2021-07-06)

- ETH: Add checksum support

## 0.7.64 (2021-07-01)

- BNB: Add additional API servers

## 0.7.63 (2021-06-21)

- Add native fee amount to InsufficientFundsError
- FIO: Fixed timestamps in get_actions

## 0.7.62 (2021-06-08)

- FIO: Randomize apiUrl when sending a new request

## 0.7.61 (2021-06-03)

- FIO: Add ALREADY_REGISTERED error rype
- Prevent unnecessary fetch calls when amberdata server lists are empty
- Remove icon URLs

## 0.7.60 (2021-05-25)

- Fix a possible race condition where the last queried block height is saved but the actual transactions are not
- Always set this.walletLocalDataDirty = true if any transactions have changed
- ETH: Use the default token gas limit if getCode reveals the destination is a contract and estimateGas fails to return a gas value
- ETH: Allow ethgasstation safeLow estimate less than 1
- Update logging

## 0.7.59 (2021-05-25)

- XRP: Remove bogus length checks from the XRP key import
- FIO: Refactor SDK initialization so it's only started once per wallet

## 0.7.58 (2021-05-12)

- XRP: Change destination tag limit to 10 digits and less than UINT32

## 0.7.57 (2021-05-11)

- FTM: Add fUSDT support
- XRP: Pass default fee to preparePayment
- XRP: Remove unused 'type' field from transaction validation

## 0.7.56 (2021-05-07)

- Fix metadata issue for accelerated ETH txs (RBF tx)
- Add Fantom

## 0.7.55 (2021-05-03)

- Remove allowance transaction filtering from addTransaction

## 0.7.54 (2021-04-23)

- ETH: Add error reporting to tx lists and gas price query for future debugging
- FIO: Reduce logging verbosity
- BNB: Enable resync
- Upgrade edge-core-js to v0.17.31
  - Add additional log types `crash` and `breadcrumb`

## 0.7.53 (2021-04-19)

- FIO: Change some error logging levels from error to info to reduce log verbosity

## 0.7.52 (2021-04-12)

- ETH: Add UNI ERC20 token
- ETH: Add eth_call to token balance loop
- FIO: Logging cleanup
- FIO: Allow sending tokens without transactionJson or otherParams

## 0.7.51 (2021-04-01)

- XRP: Use default fee of (0.00001 XRP) if SDK is unable to query for recommended fee
- Update content URL

## 0.7.50 (2021-03-16)

- FIO: Refactor FIO action to be passed in otherParams of edgeSpendInfo

## 0.7.49 (2021-03-15)

- EOS: Add dfuse graphql API to search for transactions
- ETH: Add new Golem token GLM
- Add promiseNy util to verify API responses from multiple sources
- Add contract address checking to Blockbook

## 0.7.48 (2021-02-26)

- EOS: Add dfuse API to getKeyAccounts method
- ETH: Double gas limit estimates when sending ETH to a contract address

## 0.7.47 (2021-02-23)

- ETH: Fix RBF bug: Use correct currencyCode for tx lookup in ethEngine saveTx
- FIO: Added transfer address action

## 0.7.46 (2021-02-12)

- Fix variable typo

## 0.7.45 (2021-02-11)

- Add DeFi ERC20 tokens
- Update FIO server list
- Add additional logging

## 0.7.44 (2021-02-02)

- ETH: Bump max gas limit to 300000
- ETH: Add additional estimateGas params that cloudflare requires
- ETH: Put RPC error handling in multicastServers
- ETH: Throw error when custom fee isn't valid or doesn't reach network minimums

## 0.7.43 (2021-01-25)

- EOS: Fix get_key_accounts endpoint and enforce 12 character rule on new account names
- Adjust log levels
- Update to eslint-config-standard-kit to v0.15.1

## 0.7.42 (2021-01-02)

- Add WBTC
- Fix Aave token parameters

## 0.7.41 (2021-01-01)

- Capitalize Aave token codes

## 0.7.40 (2020-12-31)

- Add Aave ERC20 tokens
- FIO: Add additional domain transfer transaction

## 0.7.39 (2020-12-21)

- Double gas estimate when sending ETH to a contract to reduce chance of failure
- FIO logging cleanup

## 0.7.38 (2020-12-13)

- Update ANT contract address and rename original token ANTV1

## 0.7.37 (2020-12-09)

- EOS: Ignore bogus accounts getting returned by nodes

## 0.7.36 (2020-12-07)

- Remove eosrio from hyperion server list

## 0.7.35 (2020-12-04)

- FIO: Refactored multicast servers, add preparedTrx support, Removed non-SSL FIO servers
- Used fetchCors for Trezor blookbook server

## 0.7.34 (2020-11-23)

- Add Blockbook API support for Ethereum
- Disable Alethio API support
- Remove Supereth API support

## 0.7.33 (2020-11-18)

- Fix EOSIO metaToken send issues (contractAddress and denom)

## 0.7.32 (2020-11-16)

- WAX changes
  - Remove unnecessary logs and pass in token data to multiple routines
  - Enable adding token and fetching token balance for EOSIO chains
  - Merge in EOSIO token implementation
  - Fix erroneous WAX activation call and publicKey typo

## 0.7.31 (2020-11-11)

- WAX Integration
  - Update endpoint for finding EOSIO account by key
  - Initial WAX integration
  - Remove unnecessary comments and disable Greymass Fuel for Telos
  - Enable WAX activation process
  - Move WAX activation to eosEngine and attempt activation on engine start
  - Adjustment to EosFuel routine
  - Make singleApiActivation private for Wax
- FIO changes:
  - Check if domain is public
  - Check for transferred addresses/domains.
  - Transfer fio domain changes.
  - Removed FIO str from logs.
- RBF support for ETH, RSK, and ETH tokens

## 0.7.30 (2020-10-08)

- Add onAddressChanged callback to EOS to inform GUI of new account activation

## 0.7.29 (2020-10-04)

- Add postinstall script to npm package

## 0.7.28 (2020-10-04)

- Replace schema with cleaners for transaction history api calls
- Add cloudflare rpcServer
- Only calculate 'data' parameter if using default fees
- Fix TRANSACTION_STORE_FILE data initialization
- Fix hex number parsing
- Pass fetchCors function to amberdata api calls
- Remove unnecessary log
- Add postinstall script for node14 dependency compatibility (usb and node-hid)
- Update cleaners

## 0.7.27 (2020-10-01)

- Add FIO import private key support
- Fix TLOS block explorer link

## 0.7.25 (2020-09-18)

- Upgrade FIO SDK to v1.1.0
- Retry failed FIO tx broadcasts
- Update FIO explorer

## 0.7.24 (2020-09-16)

- Add Telos (TLOS)
- EOS fixes

## 0.7.23 (2020-09-16)

- FIO register domain
- FIO check pub address error handling

## 0.7.22 (2020-09-03)

- Added free FIO address link
- Updated FIO api urls to remove port

## 0.7.21 (2020-09-02)

- Update ETH gas price sanity check values

## 0.7.20 (2020-08-25)

- Add Synthetix ERC20 tokens (SNX, SBTC, and SUSD)
- Save FIO tx fee between makeSpend() requests to the same address to reduce network calls
- Pass parent currency code in error when there's insufficient parent currency to pay transaction fee
- Increase timeout on network-dependent block height test

## 0.7.19 (2020-08-20)

- Use eth_estimategas and eth_getcode to improve ETH and ERC20 token transaction fee estimation

## 0.7.18 (2020-08-12)

- Disable asyncWaterfall for some FIO operations
- Save numTransactions in localWalletData
- Add cleaners to Etherscan get tx api responses

## 0.7.17 (2020-08-04)

- FIO checkTransactions algorithm update to page transactions
- Fix REPv2 token address

## 0.7.16 (2020-07-29)

- Add REPV2 ERC20 token

## 0.7.15 (2020-07-23)

- Add new Tezos API
- FIO - fix multicastServers

## 0.7.14 (2020-07-12)

- FIO fix domain reg url

## 0.7.13 (2020-07-10)

- Add get domains method to FIO plugin
- FIO fallback ref mode
- Add fee strings to ethEngine makeSpend() return value

## 0.7.12 (2020-07-05)

- Add Compound ERC20 token (COMP)

## 0.7.11 (2020-06-25)

- Update FIO apiUrls

## 0.7.10 (2020-06-23)

- Categorize servers by rpc and etherscan

## 0.7.9 (2020-06-05)

- Fix case where a FIO address could appear associated with two FIO wallets

## 0.7.8 (2020-06-04)

- Add etherclusterApiServers[] to rskInfo.js
- Add custom FIO domain support
- Add FIO address renewal support

## 0.7.6 (2020-05-21)

- Tezos - Add makeMutex to wrap makeSpend() to avoid entering it more than once

## 0.7.5 (2020-05-14)

- Refactor EOS plugin to remove owner key to support importing wallets
- Add Ethereum Classic support
- Remove own receive address from Tezos makeSpend

## 0.7.4 (2020-04-28)

- Refactor ETH and RSK to use common code
- FIO performance improvements

## 0.7.3 (2020-04-22)

- isAccountAvailable() renamed to doesAccountExist()

## 0.7.2 (2020-04-17)

- Add cleaners v0.2.0 type checking
- Fix duplicate FIO address after registration
- Reprioritize EOS Hyperion nodes to resolve transaction history view issue

## 0.7.1 (2020-04-07)

- Add TPID to FIO requests
- Fix Max Sends
- Updated fioInfo.js to mainnet

## 0.7.0 (2020-04-06)

- Add FIO

## 0.6.10 (2020-04-06)

- Import EOS private key
- Fix XLM transaction history not showing

## 0.6.9 (2020-03-23)

- Remove FIO codebase, accidentally included in v0.6.8.

## 0.6.8 (2020-03-20)

- Add MET token

## 0.6.7 (2020-03-06)

- Add response error checking to fetch() calls
- Fixed crash when Etherscan API returned text rather than a number by adding decimal and hex regex to response validation

## 0.6.6 (2020-02-13)

- EOS - Revert fetch update to fix syncing

## 0.6.5 (2020-02-06)

- EOS - Add Greymass Fuel

## 0.6.4 (2020-01-22)

- Add ETH internal transaction support

## 0.6.3 (2020-01-06)

- Add ETHBNT

## 0.6.2 (2020-01-01)

- Upgrade to edge-core-js v0.16.17
- Upgrade devDependencies

## 0.6.1 (2019-12-31)

- Fix missing parent currency code from enabledTokens

## 0.6.0 (2019-12-18)

- Add Amberdata support
- RBTC fixes
- Add 'xrp-ledger:' prefix support

## 0.5.9 (2019-12-06)

- Fix nonce query to save nonce as string.
- Add try/catch to checkAndUpdate
- Ensure ETH is checked for balance and txs

## 0.5.8 (2019-12-05)

- Update Tezos explorer and RPC nodes
- Optimize multiple API support for ETH

## 0.5.7 (2019-12-03)

- Add CDAI
- Add Alethio API

## 0.5.6 (2019-11-25)

- Add Blockchair API
- Add support for eth_estimateGas

## 0.5.5 (2019-11-20)

- Refactor ETH for API flexibility (no functional change)

## 0.5.4 (2019-11-07)

- Accept multiple etherscan API keys.

## 0.5.3 (2019-11-04)

- Update usage of EOS API endpoints

## 0.5.2 (2019-10-30)

- Fix Tezos Babylon compatibility.

## 0.5.1 (2019-10-28)

- Update HERC contract address.

## 0.5.0 (2019-10-22)

- Include compound tokens info

## 0.4.9 (2019-10-14)

- Connect to multiple EOS Hyperion nodes (with fallback).

## 0.4.8 (2019-10-11)

- Replace ripplecharts with bithomp.
- Directly connect to EOS producers (with fallback).

## 0.4.7 (2019-10-01)

- Remove BlockScout due to delayed / cached results

## 0.4.5 (2019-09-20)

- Fix XTZ seed issue (`mnemonicToSeedSync` to `mnemonicToSeedSync`)

## 0.4.4 (2019-09-19)

- Allow XTZ mnemonic import
- Adjustments to dependencies

## 0.4.3 (2019-09-13)

- Display mnemonic seeds for RSK when available.

## 0.4.2 (2019-09-13)

- Upgrade Ripple network libraries
- Add Chainlink token
- Fix RSK key management

## 0.4.1 (2019-09-05)

- Fix BNB balance stuck loading on new accounts
- Remove BNB as possible ERC20 token
- Removed `signedTx` data from BNB transactions

## 0.4.0 (2019-09-04)

- Implementation of Binance Chain (BNB)

## 0.3.8 (2019-09-04)

- Remove cached RPC node from being used for XTZ getBalance

## 0.3.7

- Remove unnecessary code for ETH errors

## 0.3.6 (2019-08-29)

- Skip one XTZ node for `getHead` loop to fix engine block height

## 0.3.5

- Add AGLD to list of known tokens

## 0.3.4 (2019-08-22)

- Validate Ethereum addresses prior to sending.

## 0.3.3 (2019-08-22)

- Add support for RSK & Tezos mnemonic keys.
- Fix Tezos URI generation.
- Add basic FIO key generation shims.

## 0.3.2 (2019-08-11)

- Change Tezos signedTx property from string to hex
- Change Tezos currency symbol to 't' due to font issue with official symbol

## 0.3.1 (2019-08-08)

- Set default `signedTx` property on EdgeTransactions to empty string

## 0.3.0 (2019-08-06)

- Integration of RSK / RBTC
- Integration of Tezos

## 0.2.0 (2019-08-01)

- Allow importing of XLM and XRP private keys

## 0.1.19 (2019-07-31)

- Implement ignoring of zero-amount transactions (ie proxy allowance)

## 0.1.18 (2019-07-12)

- Fix `edgeTransaction.otherParams.data` issue throwing error when `otherParams` does not exist

## 0.1.17 (2019-07-12) _Deprecated_

## 0.1.16 (2019-07-10)

- Implement Totle transactions (extra proxy allowance transaction)

## 0.1.15 (2019-07-03)

- Fix EOS infinite loop issue

## 0.1.14 (2019-07-02)

- Fix Outgoing EOS transaction issue

## 0.1.13 (2019-06-27)

- Fix EOS syncing issue
- Fix node 12 compatibility

## 0.1.12 (2019-06-10)

- Fix BRZ token multiplier / denomination / decimals

## 0.1.11 (2019-06-09)

- Add BRZ as a native ERC20 token

## 0.1.10 (2019-05-16)

- Fix importing Ethereum private keys starting with 0x.
- Allow multiple unconfirmed Ethereum spends at once.

## 0.1.9

- Fix toke denomination issue for encodeUri and parseUri
- Increase unit test timeout

## 0.1.8 (2019-03-27)

- Update Ripple block explorer link.
- Add ability to import Ethereum private keys.
- Add ability to detect dropped Ethereum transactions.

## 0.1.7 (2019-03-07)

- Get Ethereum to catch insufficient _token_ balance transactions

## 0.1.5 (2019-03-06)

- Convert Infura eth_getBalance to decimal string.

## 0.1.4 (2019-03-04)

- Fix GUSD denominations.
- Improve Ethereum token syncing using multiple servers.

## 0.1.3 (2019-02-26)

- Fix GUSD and TUSD contract addresses

## 0.1.2 (2019-02-25)

- Fix incorrect Ethereum private key parsing.
- Add popular ERC-20 tokens

## 0.1.1 (2019-02-22)

- Fix CORS issues during EOS activation on react-native.

## 0.1.0 (2019-02-19)

- Upgrade to the edge-core-js v0.15.0 and adapt to breaking changes.

## 0.0.25 (2019-02-19)

- Fix the node entry point not to crash

## 0.0.24 (2019-02-18)

- Fix a crash on boot on React Native

## 0.0.23 (2019-02-15)

- Upgrade to the edge-core-js v0.14.0 types
- Modernize the build system

## 0.0.22

- Fix ETH blockHeight from fluttering in/out of confirmation
- Fix XLM makeSpend if called multiple times and older edgeTransaction is used for signTx

## 0.0.21

- Properly call onTransactionsChanged on new txs

## 0.0.20

- Fix EOS accounts from being detected after activation
- Fix display of ETH private seeds

## 0.0.19

- Fix XRP incorrect spend amounts
- Fix syncing of ETH wallets after network disconnect/reconnect
- Improve syncing of XRP wallets by connecting to multiple servers
- Improve syncing of XRP wallets by detecting connection failure and retrying

## 0.0.18

- Change ETH fee estimates for better confirmation times
- Change broadcastTx to broadcast to all APIs at the same time
- Add Infura to broadcast APIs

## 0.0.17 (2019-02-01)

- Add EOS support
- Add Ethereum support
- Retry failed XRP broadcasts

## 0.0.16

- Publish with a cleaned lib/ directory. Identical code to 0.0.15

## 0.0.15

- Use new colored icons

## 0.0.13

- Fix saving read back of lastAddressQueryHeight to prevent always querying from block 0

## 0.0.12

- Do not load transactions until core asks for getTransactions or we have to save a new tx to disk

## 0.0.11

- Fix incorrect error thrown from makeSpend due to insufficient funds

## 0.0.10

- Fix parseUri for unique identifiers of XLM and XRP

## 0.0.9-beta.2

- Full spend/receive functionality for Ripple/XRP refactored from edge-currency-ripple
- Full spend/receive functionality for Stellar with memo.id support
- EOS support for send/receive
- EOS support for showing outgoing transactions only
- EOS missing ability to activate account<|MERGE_RESOLUTION|>--- conflicted
+++ resolved
@@ -2,7 +2,10 @@
 
 ## Unreleased
 
-<<<<<<< HEAD
+- fixed: Use Helius archival nodes for Solana exclusively to fix transaction syncing issues.
+
+## 4.31.4 (2024-12-19)
+
 - fixed: Use Helius archival nodes for Solana exclusively to fix transaction syncing issues.
 
 ## 4.32.0 (2024-12-16)
@@ -13,11 +16,6 @@
 - changed: (XRP) Check recipient trust lines before sending token
 - fixed: `parseUri` case sensitivity when looking for matching builtin token contract addresses
 - removed: Deprecate Binance Beacon Chain
-=======
-## 4.31.4 (2024-12-19)
-
-- fixed: Use Helius archival nodes for Solana exclusively to fix transaction syncing issues.
->>>>>>> a6db5f1a
 
 ## 4.31.3 (2024-12-11)
 
