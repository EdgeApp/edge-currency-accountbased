--- conflicted
+++ resolved
@@ -2,11 +2,12 @@
 
 ## Unreleased
 
-<<<<<<< HEAD
-=======
+## 4.48.1 (2025-05-27)
+
+- fixed: Do not send duplicate new-transaction notifications.
+
 ## 4.46.2 (2025-05-27)
 
->>>>>>> f054cf33
 - fixed: Do not send duplicate new-transaction notifications.
 
 ## 4.48.0 (2025-05-26)
