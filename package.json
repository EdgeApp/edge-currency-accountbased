--- conflicted
+++ resolved
@@ -43,12 +43,8 @@
   },
   "dependencies": {
     "@binance-chain/javascript-sdk": "^2.14.4",
-<<<<<<< HEAD
     "@fioprotocol/fiosdk": "^1.0.2",
-=======
     "@cityofzion/neon-js": "4",
-    "@dapix/react-native-fio": "0.1.0",
->>>>>>> 1d90766a
     "base-x": "^1.0.4",
     "biggystring": "^3.0.0",
     "bip39": "^3.0.2",
