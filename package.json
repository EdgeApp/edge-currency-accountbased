--- conflicted
+++ resolved
@@ -1,10 +1,6 @@
 {
   "name": "edge-currency-accountbased",
-<<<<<<< HEAD
-  "version": "0.1.18",
-=======
   "version": "0.1.19",
->>>>>>> e10abc4b
   "description": "Edge currency plugin for account based currencies",
   "homepage": "https://edge.app/",
   "repository": {
