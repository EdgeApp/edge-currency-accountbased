{
  "name": "edge-currency-accountbased",
<<<<<<< HEAD
  "version": "4.24.3",
=======
  "version": "4.24.1-1",
>>>>>>> 36f533f3
  "description": "Edge currency plugin for account based currencies",
  "homepage": "https://edge.app/",
  "repository": {
    "type": "git",
    "url": "git@github.com:EdgeApp/edge-currency-accountbased.git"
  },
  "license": "SEE LICENSE IN LICENSE",
  "author": "Edge (Airbitz, Inc)",
  "contributors": [
    "Paul Puey <paul@edge.app>",
    "William Swanson <william@edge.app>",
    "Eliran Zach <eliran@edge.app>",
    "Matthew Piché <matthew@edge.app>",
    "Sam Holmes <sam@edge.app>",
    "Jonathan Tzeng <jon@edge.app>",
    "Austin Bonander <austin@launchbadge.com>"
  ],
  "main": "./lib/index.js",
  "react-native": "./lib/react-native.js",
  "types": "./edge-currency-accountbased.d.ts",
  "files": [
    "/android/build.gradle",
    "/android/src/",
    "/CHANGELOG.md",
    "/edge-currency-accountbased.d.ts",
    "/edge-currency-accountbased.podspec",
    "/ios/",
    "/lib/",
    "/LICENSE",
    "/package.json",
    "/README.md"
  ],
  "scripts": {
    "clean": "rimraf dist lib android/src/main/assets/edge-currency-accountbased",
    "cli": "node -r sucrase/register cli/cli.ts",
    "fix": "eslint . --fix",
    "lint": "NODE_OPTIONS=--max-old-space-size=8192 eslint .",
    "make-checkpoints": "node -r sucrase/register scripts/makeCheckpoints.ts",
    "make-cosmos-protos": "node -r sucrase/register ./scripts/cosmos-ts-protos/generate-ts-protos.ts",
    "make-cosmos-chain-json": "node -r sucrase/register ./scripts/cosmos-ts-protos/generate-chain-json.ts",
    "node": "sucrase -d ./lib -q -t imports,typescript ./src",
    "precommit": "lint-staged && npm-run-all types test",
    "prepare": "husky install && patch-package && npm-run-all clean node types webpack",
    "start": "webpack serve",
    "test": "nyc mocha --exit 'test/**/*.test.ts'",
    "nettest": "nyc mocha 'test/**/*.nettest.ts'",
    "types": "tsc",
    "webpack": "webpack && cp -r android/src/main/assets/edge-currency-accountbased dist",
    "verify": "npm-run-all prepare lint types test"
  },
  "lint-staged": {
    "*.{js,ts,json}": "eslint"
  },
  "resolutions": {
    "@greymass/eosio": "^0.6.8",
    "@ledgerhq/hw-transport-node-hid": "file:./patches/fake-hw-transport-node-hid",
    "axios": "0.19.0",
    "bn.js": "5.2.1",
    "browserify-aes": "1.2.0",
    "bs58": "4.0.1",
    "bs58check": "2.1.2",
    "create-hash": "1.2.0",
    "create-hmac": "1.1.7",
    "ecurve": "1.0.6",
    "elliptic": "6.5.4",
    "hdkey": "1.1.1",
    "long": "4.0.0",
    "randombytes": "2.1.0",
    "readable-stream": "2.3.7",
    "regenerator-runtime": "0.13.11",
    "safe-buffer": "5.2.1",
    "scrypt-js": "3.0.1",
    "scrypt.js": "0.3.0",
    "uuid": "3.3.3"
  },
  "dependencies": {
    "@binance-chain/javascript-sdk": "^4.2.0",
    "@chain-registry/client": "^1.15.0",
    "@cosmjs/stargate": "^0.32.3",
    "@emurgo/cardano-serialization-lib-nodejs": "^11.5.0",
    "@ethereumjs/common": "^4.0.0",
    "@ethereumjs/tx": "^5.0.0",
    "@fioprotocol/fiosdk": "https://github.com/jon-edge/fiosdk_typescript.git#92a0fb895b2ce57e5955cd30cb4b7fa2bcc66bf2",
    "@greymass/eosio": "^0.6.8",
    "@greymass/eosio-resources": "^0.7.0",
    "@hashgraph/sdk": "^2.44.0",
    "@polkadot/api": "^12.1.1",
    "@solana/spl-token": "^0.4.6",
    "@solana/web3.js": "^1.91.8",
    "@zondax/izari-filecoin": "^1.2.0",
    "algosdk": "^2.1.0",
    "biggystring": "^4.1.3",
    "bip39": "^3.0.2",
    "bs58": "4.0.1",
    "chain-registry": "^1.63.50",
    "cleaners": "^0.3.14",
    "ed25519-hd-key": "^1.3.0",
    "eth-sig-util": "^3.0.1",
    "ethereumjs-abi": "^0.6.8",
    "ethereumjs-util": "^5.2.0",
    "ethereumjs-wallet": "^0.6.5",
    "ethers": "^5.6.0",
    "eztz.js": "https://github.com/EdgeApp/eztz.git#edge-fixes",
    "isomorphic-ws": "^5.0.0",
    "rfc4648": "^1.5.0",
    "stellar-sdk": "^0.11.0",
    "tezos-uri": "^1.0.3",
    "tronweb": "^5.1.0",
    "ts-proto": "^1.162.1",
    "tweetnacl": "^1.0.3",
    "uri-js": "^3.0.2",
    "url-parse": "^1.4.1",
    "ws": "^8.18.0",
    "xrpl": "^2.10.0",
    "yaob": "^0.3.6"
  },
  "devDependencies": {
    "@babel/core": "^7.17.8",
    "@emurgo/cardano-serialization-lib-asmjs": "^11.5.0",
    "@grpc/grpc-js": "^1.7.3",
    "@grpc/proto-loader": "^0.7.3",
    "@sucrase/webpack-loader": "^2.0.0",
    "@types/chai": "^4.2.9",
    "@types/mocha": "^7.0.1",
    "@types/node": "^16.11.18",
    "@types/node-fetch": "2.x",
    "@types/shell-quote": "^1.7.2",
    "@types/url-parse": "^1.4.3",
    "@typescript-eslint/eslint-plugin": "^5.36.2",
    "@typescript-eslint/parser": "^5.36.2",
    "abort-controller": "3.0.0",
    "babel-eslint": "^10.1.0",
    "chai": "^4.2.0",
    "clipanion": "^4.0.0-rc.2",
    "crypto-browserify": "^3.12.0",
    "edge-core-js": "^2.12.0",
    "esbuild-loader": "^2.20.0",
    "eslint": "^8.19.0",
    "eslint-config-standard-kit": "0.15.1",
    "eslint-plugin-import": "^2.22.2",
    "eslint-plugin-json-files": "^1.3.0",
    "eslint-plugin-node": "^11.1.0",
    "eslint-plugin-prettier": "^3.1.4",
    "eslint-plugin-promise": "^4.2.1",
    "eslint-plugin-simple-import-sort": "^6.0.1",
    "https-browserify": "^1.0.0",
    "husky": "^7.0.4",
    "lint-staged": "^10.5.3",
    "mocha": "^8.1.3",
    "nanocolors": "^0.2.13",
    "node-fetch": "^2.6.0",
    "npm-run-all": "^4.1.5",
    "nyc": "^15.0.1",
    "os-browserify": "^0.3.0",
    "patch-package": "^6.5.1",
    "path-browserify": "^1.0.1",
    "prettier": "^2.2.0",
    "process": "^0.11.10",
    "react-native-piratechain": "0.5.0",
    "react-native-zcash": "0.8.0",
    "rimraf": "^3.0.2",
    "shell-quote": "^1.8.1",
    "stream-browserify": "^2.0.2",
    "stream-http": "^3.2.0",
    "string_decoder": "^1.3.0",
    "sucrase": "^3.13.0",
    "typescript": "5.0.4",
    "vm-browserify": "^1.1.2",
    "webpack": "^5.74.0",
    "webpack-cli": "^4.10.0",
    "webpack-dev-server": "^4.11.1"
  },
  "peerDependencies": {
    "react-native-piratechain": "v0.5.0",
    "react-native-zcash": "^0.8.0"
  }
}<|MERGE_RESOLUTION|>--- conflicted
+++ resolved
@@ -1,10 +1,6 @@
 {
   "name": "edge-currency-accountbased",
-<<<<<<< HEAD
-  "version": "4.24.3",
-=======
-  "version": "4.24.1-1",
->>>>>>> 36f533f3
+  "version": "4.24.4",
   "description": "Edge currency plugin for account based currencies",
   "homepage": "https://edge.app/",
   "repository": {
@@ -99,7 +95,7 @@
     "biggystring": "^4.1.3",
     "bip39": "^3.0.2",
     "bs58": "4.0.1",
-    "chain-registry": "^1.63.50",
+    "chain-registry": "^1.63.92",
     "cleaners": "^0.3.14",
     "ed25519-hd-key": "^1.3.0",
     "eth-sig-util": "^3.0.1",
