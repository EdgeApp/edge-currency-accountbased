/**
 * Created by paul on 8/8/17.
 */
// @flow

import 'regenerator-runtime/runtime'

import { makeBinancePlugin } from './binance/bnbPlugin.js'
import { makeEosPlugin } from './eos/eosPlugin.js'
import { makeEthereumClassicPlugin } from './ethereum/etcInfo.js'
import { makeEthereumPlugin } from './ethereum/ethInfo.js'
import { makeRskPlugin } from './ethereum/rskInfo.js'
import { makeFioPlugin } from './fio/fioPlugin'
<<<<<<< HEAD
=======
import { makeNeoPlugin } from './neo/neoPlugin.js'
import { makeRskPlugin } from './rsk/rskPlugin.js'
>>>>>>> 1d90766a
import { makeStellarPlugin } from './stellar/stellarPlugin.js'
import { makeTezosPlugin } from './tezos/tezosPlugin.js'
import { makeRipplePlugin } from './xrp/xrpPlugin.js'

const plugins = {
  eos: makeEosPlugin,
  ethereum: makeEthereumPlugin,
  ethereumclassic: makeEthereumClassicPlugin,
  fio: makeFioPlugin,
  // "ripple" is network name. XRP is just an asset:
  ripple: makeRipplePlugin,
  stellar: makeStellarPlugin,
  tezos: makeTezosPlugin,
  rsk: makeRskPlugin,
  binance: makeBinancePlugin,
  neo: makeNeoPlugin
}

if (
  typeof window !== 'undefined' &&
  typeof window.addEdgeCorePlugins === 'function'
) {
  window.addEdgeCorePlugins(plugins)
}

export default plugins<|MERGE_RESOLUTION|>--- conflicted
+++ resolved
@@ -11,11 +11,7 @@
 import { makeEthereumPlugin } from './ethereum/ethInfo.js'
 import { makeRskPlugin } from './ethereum/rskInfo.js'
 import { makeFioPlugin } from './fio/fioPlugin'
-<<<<<<< HEAD
-=======
 import { makeNeoPlugin } from './neo/neoPlugin.js'
-import { makeRskPlugin } from './rsk/rskPlugin.js'
->>>>>>> 1d90766a
 import { makeStellarPlugin } from './stellar/stellarPlugin.js'
 import { makeTezosPlugin } from './tezos/tezosPlugin.js'
 import { makeRipplePlugin } from './xrp/xrpPlugin.js'
