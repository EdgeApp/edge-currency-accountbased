/**
 * Created by paul on 7/7/17.
 */
// @flow

import { txLibInfo } from './txLibInfo.js'
import { BN } from 'bn.js'
import { sprintf } from 'sprintf-js'
import { validate } from 'jsonschema'

const Buffer = require('buffer/').Buffer
const abi = require('../lib/export-fixes-bundle.js').ABI
const ethWallet = require('../lib/export-fixes-bundle.js').Wallet
const EthereumTx = require('../lib/export-fixes-bundle.js').Transaction

const DATA_STORE_FOLDER = 'txEngineFolder'
const DATA_STORE_FILE = 'walletLocalData.json'
const ADDRESS_POLL_MILLISECONDS = 3000
const BLOCKHEIGHT_POLL_MILLISECONDS = 5000
const SAVE_DATASTORE_MILLISECONDS = 10000
const ADDRESS_QUERY_LOOKBACK_BLOCKS = (4 * 2) // ~ 2 minutes
// const ADDRESS_QUERY_LOOKBACK_BLOCKS = (4 * 60 * 24 * 7) // ~ one week
const ETHERSCAN_API_KEY = ''

const PRIMARY_CURRENCY = txLibInfo.getInfo.currencyCode
const TOKEN_CODES = [PRIMARY_CURRENCY].concat(txLibInfo.supportedTokens)

const baseUrl = 'https://api.etherscan.io/api'
let io

// Utility functions
//
// satoshiToNative converts satoshi-like units to a big number string nativeAmount which is in Wei.
// amountSatoshi is 1/100,000,000 of an ether to match the satoshi units of bitcoin
//
function satoshiToNative (amountSatoshi: number) {
  const converter = new BN('10000000000', 10)
  let nativeAmountBN = new BN(amountSatoshi.toString(), 10)
  nativeAmountBN = nativeAmountBN.mul(converter)
  const nativeAmount = nativeAmountBN.toString(10)
  return nativeAmount
}

function nativeToSatoshi (nativeAmount:string) {
  let nativeAmountBN = new BN(nativeAmount, 10)
  // return nativeAmountBN.toNumber()
  const converter = new BN('10000000000', 10)
  const amountSatoshiBN = nativeAmountBN.div(converter)
  const amountSatoshi = amountSatoshiBN.toNumber()
  return amountSatoshi
}

const snooze = ms => new Promise(resolve => setTimeout(resolve, ms))

function validateObject (object, schema) {
  const result = validate(object, schema)

  if (result.errors.length === 0) {
    return true
  } else {
    for (const n in result.errors) {
      const errMsg = result.errors[n].message
      io.console.error(errMsg)
    }
    return false
  }
}

function bufToHex (buf:any) {
  const signedTxBuf = Buffer.from(buf)
  const hex = '0x' + signedTxBuf.toString('hex')
  return hex
}

function hexToBuf (hex:string) {
  const noHexPrefix = hex.replace('0x', '')
  const noHexPrefixBN = new BN(noHexPrefix, 16)
  const array = noHexPrefixBN.toArray()
  const buf = Buffer.from(array)
  return buf
}

function decimalToHex (decimal:string) {
  const decimalBN = new BN(decimal, 10)
  const hex = '0x' + decimalBN.toString(16)
  return hex
}

// function hexToDecimal (hex:string) {
//   const noHexPrefix = hex.replace('0x', '')
//   const hexBN = new BN(noHexPrefix, 16)
//   const decimal = hexBN.toString(10)
//   return decimal
// }

export function makeEthereumPlugin (opts:any) {
  io = opts.io

  const randomBuffer = (size) => {
    const array = io.random(size)
    return Buffer.from(array)
  }

  return {
    getInfo: () => {
      const currencyDetails = txLibInfo.getInfo

      return currencyDetails
    },

    createMasterKeys: (walletType:string) => {
      if (walletType === 'ethereum') {
        const cryptoObj = {
          randomBytes: randomBuffer
        }
        ethWallet.overrideCrypto(cryptoObj)

        let wallet = ethWallet.generate(false)
        const ethereumKey = wallet.getPrivateKeyString()
        const ethereumPublicAddress = wallet.getAddressString()
        // const ethereumKey = '0x389b07b3466eed587d6bdae09a3613611de9add2635432d6cd1521af7bbc3757'
        // const ethereumPublicAddress = '0x9fa817e5A48DD1adcA7BEc59aa6E3B1F5C4BeA9a'
        return { ethereumKey, ethereumPublicAddress }
      } else {
        return null
      }
    },

    makeEngine: (keyInfo:any, opts:any = {}) => {
      const abcTxLib = new ABCTxLibETH(io, keyInfo, opts)

      return abcTxLib
    }
  }
}

class WalletLocalData {
  blockHeight:number
  lastAddressQueryHeight:number
  nextNonce:number
  ethereumPublicAddress:string
  totalBalances: {}
  enabledTokens:Array<string>
  transactionsObj:{}

  constructor (jsonString) {
    this.blockHeight = 0
    this.totalBalances = {
      ETH: '0',
      REP: '0',
      WINGS: '0'
    }

    this.transactionsObj = {}
    this.nextNonce = 0

    // Array of ABCTransaction objects sorted by date from newest to oldest
    for (let n = 0; n < TOKEN_CODES.length; n++) {
      const currencyCode = TOKEN_CODES[n]
      this.transactionsObj[currencyCode] = []
    }

    // // Array of txids to fetch
    this.lastAddressQueryHeight = 0

    this.ethereumPublicAddress = ''
    this.enabledTokens = TOKEN_CODES
    if (jsonString !== null) {
      const data = JSON.parse(jsonString)

      if (typeof data.blockHeight !== 'undefined') this.blockHeight = data.blockHeight
      if (typeof data.lastAddressQueryHeight !== 'undefined') this.lastAddressQueryHeight = data.lastAddressQueryHeight
      if (typeof data.nextNonce !== 'undefined') this.nextNonce = data.nextNonce
      if (typeof data.ethereumPublicAddress !== 'undefined') this.ethereumPublicAddress = data.ethereumPublicAddress
      if (typeof data.totalBalances !== 'undefined') this.totalBalances = data.totalBalances
      if (typeof data.enabledTokens !== 'undefined') this.enabledTokens = data.enabledTokens
      if (typeof data.transactionsObj !== 'undefined') this.transactionsObj = data.transactionsObj
    }
  }
}

class EthereumParams {
  from:Array<string>
  to: Array<string>
  gas: string
  gasPrice: string
  gasUsed: string
  cumulativeGasUsed: string
  blockHash: string
  tokenRecipientAddress:string|null

  constructor (from:Array<string>,
               to:Array<string>,
               gas:string,
               gasPrice:string,
               gasUsed:string,
               cumulativeGasUsed:string,
               blockHash: string,
               tokenRecipientAddress:string|null) {
    this.from = from
    this.to = to
    this.gas = gas
    this.gasPrice = gasPrice
    this.gasUsed = gasUsed
    this.cumulativeGasUsed = cumulativeGasUsed
    this.blockHash = blockHash
    if (typeof tokenRecipientAddress === 'string') {
      this.tokenRecipientAddress = tokenRecipientAddress
    } else {
      tokenRecipientAddress = null
    }
  }
}

class ABCTransaction {
  txid:string
  date:number
  currencyCode:string
  blockHeight:number
  blockHeightNative:string
  amountSatoshi:number
  nativeAmount:string
  networkFee:number
  nativeNetworkFee:string
  signedTx:string
  otherParams:EthereumParams

  constructor (txid:string,
               date:number,
               currencyCode:string,
               blockHeightNative:string,
               nativeAmount:string,
               nativeNetworkFee:string,
               signedTx:string,
               otherParams:any) {
    this.txid = txid
    this.date = date
    this.currencyCode = currencyCode
    this.blockHeightNative = blockHeightNative
    this.blockHeight = (new BN(blockHeightNative, 10)).toNumber(10)
    this.nativeAmount = nativeAmount
    this.amountSatoshi = nativeToSatoshi(nativeAmount)
    this.nativeNetworkFee = nativeNetworkFee
    this.networkFee = nativeToSatoshi(nativeNetworkFee)
    this.signedTx = signedTx
    this.otherParams = otherParams
  }
}

class ABCTxLibETH {
  io:any
  keyInfo:any
  abcTxLibCallbacks:any
  walletLocalFolder:any
  engineOn:boolean
  addressesChecked:boolean
  walletLocalData:any
  walletLocalDataDirty:boolean
  transactionsChangedArray:Array<{}>

  constructor (io:any, keyInfo:any, opts:any) {
    const { walletLocalFolder, callbacks } = opts

    this.engineOn = false
    this.addressesChecked = false
    this.walletLocalDataDirty = false
    this.walletLocalData = {}
    this.transactionsChangedArray = []
    this.io = io
    this.keyInfo = keyInfo
    this.abcTxLibCallbacks = callbacks
    this.walletLocalFolder = walletLocalFolder
  }

  // *************************************
  // Private methods
  // *************************************
  engineLoop () {
    this.engineOn = true
    try {
      this.doInitialCallbacks()
      this.blockHeightInnerLoop()
      this.checkAddressesInnerLoop()
      this.saveWalletLoop()
    } catch (err) {
      io.console.error(err)
    }
  }

  isTokenEnabled (token:string) {
    return this.walletLocalData.enabledTokens.indexOf(token) !== -1
  }

  async fetchGetEtherscan (cmd:string) {
    let apiKey = ''
    if (ETHERSCAN_API_KEY.length > 5) {
      apiKey = '&apikey=' + ETHERSCAN_API_KEY
    }
    const url = sprintf('%s%s%s', baseUrl, cmd, apiKey)
    return this.fetchGet(url)
  }

  async fetchGet (url:string) {
    const response = await this.io.fetch(url, {
      method: 'GET'
    })
    return response.json()
  }

  async fetchPost (cmd:string, body:any) {
    let apiKey = ''
    if (ETHERSCAN_API_KEY.length > 5) {
      apiKey = '&apikey=' + ETHERSCAN_API_KEY
    }
    const response = this.io.fetch(baseUrl + cmd + apiKey, {
      headers: {
        Accept: 'application/json',
        'Content-Type': 'application/json'
      },
      method: 'POST',
      body: JSON.stringify(body)
    })
    return response.json()
  }

  // *************************************
  // Poll on the blockheight
  // *************************************
  async blockHeightInnerLoop () {
    while (this.engineOn) {
      try {
        const jsonObj = await this.fetchGetEtherscan('?module=proxy&action=eth_blockNumber')
        const valid = validateObject(jsonObj, {
          'type': 'object',
          'properties': {
            'result': {'type': 'string'}
          },
          'required': ['result']
        })

        if (valid) {
          const heightHex = jsonObj.result.slice(2)
          const heightBN = new BN(heightHex, 16)
          const blockHeight = heightBN.toNumber()
          if (this.walletLocalData.blockHeight !== blockHeight) {
            this.walletLocalData.blockHeight = blockHeight
            this.walletLocalDataDirty = true
            io.console.info(
              'Block height changed: ' + this.walletLocalData.blockHeight
            )
            this.abcTxLibCallbacks.onBlockHeightChanged(
              this.walletLocalData.blockHeight
            )
          }
        } else {
          io.console.err(jsonObj)
        }
      } catch (err) {
        io.console.info('Error fetching height: ' + err)
      }
      try {
        await snooze(BLOCKHEIGHT_POLL_MILLISECONDS)
      } catch (err) {
        io.console.error(err)
      }
    }
  }

  processEtherscanTransaction (tx:any) {
    let netNativeAmountBN = new BN('0', 10) // Amount received into wallet

    const nativeValueBN = new BN(tx.value, 10)

    if (tx.from.toLowerCase() === this.walletLocalData.ethereumPublicAddress.toLowerCase()) {
      netNativeAmountBN.iadd(nativeValueBN)
      const newNonceBN = new BN(tx.nonce, 16)
      const nonceBN = new BN(this.walletLocalData.nextNonce)

      if (newNonceBN.gte(nonceBN)) {
        newNonceBN.iadd(new BN('1', 10))
        this.walletLocalData.nextNonce = newNonceBN.toNumber()
      }
    }

    if (tx.from === this.walletLocalData.ethereumPublicAddress) {
      netNativeAmountBN.isub(nativeValueBN)
    } else {
      netNativeAmountBN.iadd(nativeValueBN)
    }
    const netNativeAmount = netNativeAmountBN.toString(10)

    const gasPriceBN = new BN(tx.gasPrice, 10)
    const gasUsedBN = new BN(tx.gasUsed, 10)
    const etherUsedBN = gasPriceBN.mul(gasUsedBN)
    const nativeNetworkFee = etherUsedBN.toString(10)

    const ethParams = new EthereumParams(
      [ tx.from ],
      [ tx.to ],
      tx.gas,
      tx.gasPrice,
      tx.gasUsed,
      tx.cumulativeGasUsed,
      tx.blockHeight,
      null
    )

    let abcTransaction = new ABCTransaction(
      tx.hash,
      parseInt(tx.timeStamp),
      'ETH',
      tx.blockNumber,
      netNativeAmount,
      nativeNetworkFee,
      'iwassignedyoucantrustme',
      ethParams
    )

    const idx = this.findTransaction(PRIMARY_CURRENCY, tx.hash)
    if (idx === -1) {
      io.console.info(sprintf('New transaction: %s', tx.hash))

      // New transaction not in database
      this.addTransaction(PRIMARY_CURRENCY, abcTransaction)

      this.abcTxLibCallbacks.onTransactionsChanged(
        this.transactionsChangedArray
      )
      this.transactionsChangedArray = []
    } else {
      // Already have this tx in the database. See if anything changed
      const transactionsArray = this.walletLocalData.transactionsObj[ PRIMARY_CURRENCY ]
      const abcTx = transactionsArray[ idx ]

      if (
        abcTx.blockHeightNative !== tx.blockNumber ||
        abcTx.nativeNetworkFee !== nativeNetworkFee
      ) {
        io.console.info(sprintf('Update transaction: %s height:%s', tx.hash, tx.blockNumber))
        this.updateTransaction(PRIMARY_CURRENCY, abcTransaction, idx)
        this.abcTxLibCallbacks.onTransactionsChanged(
          this.transactionsChangedArray
        )
        this.transactionsChangedArray = []
      } else {
        io.console.info(sprintf('Old transaction. No Update: %s', tx.hash))
      }
    }
  }

  processBlockCypherTransaction (tx:any) {
    // let netNativeAmountBN = new BN('0', 10) // Amount received into wallet
    //
    // const nativeValueBN = new BN(tx.value, 10)
    //
    // if (tx.from.toLowerCase() === this.walletLocalData.ethereumPublicAddress.toLowerCase()) {
    //   netNativeAmountBN.iadd(nativeValueBN)
    //   const newNonceBN = new BN(tx.nonce, 16)
    //   const nonceBN = new BN(this.walletLocalData.nextNonce)
    //
    //   if (newNonceBN.gte(nonceBN)) {
    //     newNonceBN.iadd(new BN('1', 10))
    //     this.walletLocalData.nextNonce = newNonceBN.toNumber()
    //   }
    // }
    //
    // if (tx.from === this.walletLocalData.ethereumPublicAddress) {
    //   netNativeAmountBN.isub(nativeValueBN)
    // } else {
    //   netNativeAmountBN.iadd(nativeValueBN)
    // }
    // const netNativeAmount = netNativeAmountBN.toString(10)
    //
    // const gasPriceBN = new BN(tx.gasPrice, 10)
    // const gasUsedBN = new BN(tx.gasUsed, 10)
    // const etherUsedBN = gasPriceBN.mul(gasUsedBN)
    // const networkFee = etherUsedBN.toString(10)
    const fromAddress = '0x' + tx.inputs.addresses[0]
    const toAddress = '0x' + tx.outputs.addresses[0]
    const epochTime = Date.parse(tx.received) / 1000
    let nativeAmount
    if (fromAddress === this.walletLocalData.ethereumPublicAddress) {
      nativeAmount = (0 - tx.total).toString(10)
    } else {
      nativeAmount = tx.total.toString(10)
    }

    const ethParams = new EthereumParams(
      [ fromAddress ],
      [ toAddress ],
      '',
      '',
      tx.fees.toString(10),
      '',
      tx.block_height,
      null
    )

    let abcTransaction = new ABCTransaction(
      tx.hash,
      epochTime,
      'ETH',
      tx.blockNumber,
      nativeAmount,
      tx.fees.toString(10),
      'iwassignedyoucantrustme',
      ethParams
    )

    const idx = this.findTransaction(PRIMARY_CURRENCY, tx.hash)
    if (idx === -1) {
      io.console.info(sprintf('processBlockCypherTransaction: New transaction: %s', tx.hash))

      // New transaction not in database
      this.addTransaction(PRIMARY_CURRENCY, abcTransaction)

      this.abcTxLibCallbacks.onTransactionsChanged(
        this.transactionsChangedArray
      )
      this.transactionsChangedArray = []
    } else {
      // Already have this tx in the database. See if anything changed
      const transactionsArray = this.walletLocalData.transactionsObj[ PRIMARY_CURRENCY ]
      const abcTx = transactionsArray[ idx ]

      if (abcTx.blockHeightNative !== tx.blockNumber) {
        io.console.info(sprintf('processBlockCypherTransaction: Update transaction: %s height:%s', tx.hash, tx.blockNumber))
        this.updateTransaction(PRIMARY_CURRENCY, abcTransaction, idx)
        this.abcTxLibCallbacks.onTransactionsChanged(
          this.transactionsChangedArray
        )
        this.transactionsChangedArray = []
      } else {
        io.console.info(sprintf('processBlockCypherTransaction: Old transaction. No Update: %s', tx.hash))
      }
    }
  }

  getTokenInfo (token:string) {
    return txLibInfo.getInfo.metaTokens.find(element => {
      return element.currencyCode === token
    })
  }

  async checkAddressFetch (tk:string, url:string) {
    let checkAddressSuccess = true
    let jsonObj = {}
    let valid = false

    try {
      jsonObj = await this.fetchGetEtherscan(url)
      valid = validateObject(jsonObj, {
        'type': 'object',
        'properties': {
          'result': {'type': 'string'}
        },
        'required': ['result']
      })
      if (valid) {
        const balance = jsonObj.result
        io.console.info(tk + ': token Address balance: ' + balance)
        const balanceBN = new BN(balance, 10)
        const oldBalanceBN = new BN(this.walletLocalData.totalBalances[tk], 10)

        if (!balanceBN.eq(oldBalanceBN)) {
          this.walletLocalData.totalBalances[tk] = balance

          const balanceSatoshi = nativeToSatoshi(this.walletLocalData.totalBalances[tk])
          this.abcTxLibCallbacks.onBalanceChanged(tk, balanceSatoshi, this.walletLocalData.totalBalances[tk])
        }
      } else {
        checkAddressSuccess = false
      }
    } catch (e) {
      checkAddressSuccess = false
    }
    return checkAddressSuccess
  }

  async checkTransactionsFetch () {
    const address = this.walletLocalData.ethereumPublicAddress
    const endBlock = 999999999
    let startBlock = 0
    let checkAddressSuccess = true
    let url = ''
    let jsonObj = {}
    let valid = false

    if (this.walletLocalData.lastAddressQueryHeight > ADDRESS_QUERY_LOOKBACK_BLOCKS) {
      startBlock = this.walletLocalData.lastAddressQueryHeight - ADDRESS_QUERY_LOOKBACK_BLOCKS
    }

    try {
      url = sprintf('?module=account&action=txlist&address=%s&startblock=%d&endblock=%d&sort=asc', address, startBlock, endBlock)
      jsonObj = await this.fetchGetEtherscan(url)
      valid = validateObject(jsonObj, {
        'type': 'object',
        'properties': {
          'result': {
            'type': 'array',
            'items': {
              'type': 'object',
              'properties': {
                'blockNumber': {'type': 'string'},
                'timeStamp': {'type': 'string'},
                'hash': {'type': 'string'},
                'from': {'type': 'string'},
                'to': {'type': 'string'},
                'nonce': {'type': 'string'},
                'value': {'type': 'string'},
                'gas': {'type': 'string'},
                'gasPrice': {'type': 'string'},
                'cumulativeGasUsed': {'type': 'string'},
                'gasUsed': {'type': 'string'},
                'confirmations': {'type': 'string'}
              },
              'required': [
                'blockNumber',
                'timeStamp',
                'hash',
                'from',
                'to',
                'nonce',
                'value',
                'gas',
                'gasPrice',
                'cumulativeGasUsed',
                'gasUsed',
                'confirmations'
              ]
            }
          }
        },
        'required': ['result']
      })

      if (valid) {
        const transactions = jsonObj.result
        io.console.info('Fetched transactions count: ' + transactions.length)

        // Get transactions
        // Iterate over transactions in address
        for (const n in transactions) {
          const tx = transactions[n]
          this.processEtherscanTransaction(tx)
        }
        if (checkAddressSuccess === true && this.addressesChecked === false) {
          this.addressesChecked = true
          this.abcTxLibCallbacks.onAddressesChecked(1)
        }
      } else {
        checkAddressSuccess = false
      }
    } catch (e) {
      io.console.error(e)
      checkAddressSuccess = false
    }
    return checkAddressSuccess
  }

  async checkUnconfirmedTransactionsFetch () {
    const address = this.walletLocalData.ethereumPublicAddress
    const url = sprintf('https://api.blockcypher.com/v1/eth/main/txs')
    const jsonObj = await this.fetchGet(url)

    const valid = validateObject(jsonObj, {
      'type': 'array',
      'items': {
        'type': 'object',
        'properties': {
          'block_height': { 'type': 'number' },
          'fees': { 'type': 'number' },
          'received': { 'type': 'string' },
          'addresses': {
            'type': 'array',
            'items': { 'type': 'string' }
          },
          'inputs': {
            'type': 'array',
            'items': {
              'type': 'object',
              'properties': {
                'addresses': {
                  'type': 'array',
                  'items': { 'type': 'string' }
                }
              },
              'required': [
                'addresses'
              ]
            }
          },
          'outputs': {
            'type': 'array',
            'items': {
              'type': 'object',
              'properties': {
                'addresses': {
                  'type': 'array',
                  'items': { 'type': 'string' }
                }
              },
              'required': [
                'addresses'
              ]
            }
          }
        },
        'required': [
          'fees',
          'received',
          'addresses',
          'inputs',
          'outputs'
        ]
      }
    })

    if (valid) {
      const transactions = jsonObj

      for (const n of transactions) {
        const tx = transactions[n]

        if (
          tx.inputs[0].addresses[0] === address ||
          tx.outputs[0].addresses[0] === address
        ) {
          this.processBlockCypherTransaction(tx)
        }
      }
    }
  }

    // **********************************************
  // Check all addresses for new transactions
  // **********************************************
  async checkAddressesInnerLoop () {
    while (this.engineOn) {
      // Ethereum only has one address
      const address = this.walletLocalData.ethereumPublicAddress
      let url = ''
      let promiseArray = []

      // ************************************
      // Fetch token balances
      // ************************************
      // https://api.etherscan.io/api?module=account&action=tokenbalance&contractaddress=0x57d90b64a1a57749b0f932f1a3395792e12e7055&address=0xe04f27eb70e025b78871a2ad7eabe85e61212761&tag=latest&apikey=YourApiKeyToken
      for (let n = 0; n < TOKEN_CODES.length; n++) {
        const tk = TOKEN_CODES[ n ]

        if (tk === PRIMARY_CURRENCY) {
          url = sprintf('?module=account&action=balance&address=%s&tag=latest', address)
        } else {
          if (this.isTokenEnabled(tk)) {
            const tokenInfo = this.getTokenInfo(tk)
            url = sprintf('?module=account&action=tokenbalance&contractaddress=%s&address=%s&tag=latest', tokenInfo.contractAddress, this.walletLocalData.ethereumPublicAddress)
          } else {
            continue
          }
        }
<<<<<<< HEAD
        try {
          jsonObj = await this.fetchGet(url)
          valid = validateObject(jsonObj, {
            'type': 'object',
            'properties': {
              'result': {'type': 'string'}
            },
            'required': ['result']
          })
          if (valid) {
            const balance = jsonObj.result
            console.log(tk + ': token Address balance: ' + balance)
            const balanceBN = new BN(balance, 10)
            const oldBalanceBN = new BN(this.walletLocalData.totalBalances[tk], 10)

            if (!balanceBN.eq(oldBalanceBN)) {
              this.walletLocalData.totalBalances[tk] = balance

              const balanceSatoshi = nativeToSatoshi(this.walletLocalData.totalBalances[tk])
              this.abcTxLibCallbacks.onBalanceChanged(tk, balanceSatoshi, this.walletLocalData.totalBalances[tk])
            }
          } else {
            io.console.err(jsonObj)
            checkAddressSuccess = false
          }
        } catch (e) {
          checkAddressSuccess = false
        }
      }

      // ************************************
      // Fetch transactions
      // ************************************
      try {
        const endBlock = 999999999
        let startBlock = 0
=======
>>>>>>> c570748c

        promiseArray.push(this.checkAddressFetch(tk, url))
      }

      promiseArray.push(this.checkTransactionsFetch())
      // promiseArray.push(this.checkUnconfirmedTransactionsFetch())

<<<<<<< HEAD
        if (valid) {
          const transactions = jsonObj.result
          io.console.info('Fetched transactions count: ' + transactions.length)

          // Get transactions
          // Iterate over transactions in address
          for (const n in transactions) {
            const tx = transactions[n]
            this.processTransaction(tx)
          }
          if (checkAddressSuccess === true && this.addressesChecked === false) {
            this.addressesChecked = true
            this.abcTxLibCallbacks.onAddressesChecked(1)
          }
        } else {
          io.console.err(jsonObj)
        }
=======
      try {
        const results = await Promise.all(promiseArray)
        io.console.info(results)
>>>>>>> c570748c
        await snooze(ADDRESS_POLL_MILLISECONDS)
      } catch (e) {
        io.console.error('Error fetching address transactions: ' + address)
        try {
          await snooze(ADDRESS_POLL_MILLISECONDS)
        } catch (e) {

        }
      }
    }
  }

  findTransaction (currencyCode:string, txid:string) {
    if (typeof this.walletLocalData.transactionsObj[currencyCode] === 'undefined') {
      return -1
    }

    const currency = this.walletLocalData.transactionsObj[currencyCode]
    return currency.findIndex(element => {
      return element.txid === txid
    })
  }

  findAddress (address:string) {
    return this.walletLocalData.addressArray.findIndex(element => {
      return element.address === address
    })
  }

  sortTxByDate (a:ABCTransaction, b:ABCTransaction) {
    return b.date - a.date
  }

  addTransaction (currencyCode:string, abcTransaction:ABCTransaction) {
    // Add or update tx in transactionsObj
    const idx = this.findTransaction(currencyCode, abcTransaction.txid)

    if (idx === -1) {
      io.console.info('addTransaction: adding and sorting:' + abcTransaction.txid)
      if (typeof this.walletLocalData.transactionsObj[currencyCode] === 'undefined') {
        this.walletLocalData.transactionsObj[currencyCode] = []
      }
      this.walletLocalData.transactionsObj[currencyCode].push(abcTransaction)

      // Sort
      this.walletLocalData.transactionsObj[currencyCode].sort(this.sortTxByDate)
      this.walletLocalDataDirty = true
      this.transactionsChangedArray.push(abcTransaction)
    } else {
      this.updateTransaction(currencyCode, abcTransaction, idx)
    }
  }

  updateTransaction (currencyCode:string, abcTransaction:ABCTransaction, idx:number) {
    // Update the transaction
    this.walletLocalData.transactionsObj[currencyCode][idx] = abcTransaction
    this.walletLocalDataDirty = true
    this.transactionsChangedArray.push(abcTransaction)
    io.console.info('updateTransaction:' + abcTransaction.txid)
  }

  // *************************************
  // Save the wallet data store
  // *************************************
  async saveWalletLoop () {
    while (this.engineOn) {
      try {
        if (this.walletLocalDataDirty) {
          io.console.info('walletLocalDataDirty. Saving...')
          const walletJson = JSON.stringify(this.walletLocalData)
          await this.walletLocalFolder
            .folder(DATA_STORE_FOLDER)
            .file(DATA_STORE_FILE)
            .setText(walletJson)
          this.walletLocalDataDirty = false
        } else {
          io.console.info('walletLocalData clean')
        }
        await snooze(SAVE_DATASTORE_MILLISECONDS)
      } catch (err) {
        io.console.error(err)
        try {
          await snooze(SAVE_DATASTORE_MILLISECONDS)
        } catch (err) {
          io.console.error(err)
        }
      }
    }
  }

  doInitialCallbacks () {
    this.abcTxLibCallbacks.onBlockHeightChanged(
      this.walletLocalData.blockHeight
    )

    for (let n = 0; n < TOKEN_CODES.length; n++) {
      const currencyCode = TOKEN_CODES[n]
      this.abcTxLibCallbacks.onTransactionsChanged(
        this.walletLocalData.transactionsObj[currencyCode]
      )
      this.abcTxLibCallbacks.onBalanceChanged(currencyCode, this.walletLocalData.totalBalances[currencyCode])
    }
  }

  // *************************************
  // Public methods
  // *************************************

  async startEngine () {
    try {
      const result =
        await this.walletLocalFolder
        .folder(DATA_STORE_FOLDER)
        .file(DATA_STORE_FILE)
        .getText(DATA_STORE_FOLDER, 'walletLocalData')

      this.walletLocalData = new WalletLocalData(result)
      this.walletLocalData.ethereumPublicAddress = this.keyInfo.keys.ethereumPublicAddress
      this.engineLoop()
    } catch (err) {
      try {
        io.console.info(err)
        io.console.info('No walletLocalData setup yet: Failure is ok')
        this.walletLocalData = new WalletLocalData(null)
        this.walletLocalData.ethereumPublicAddress = this.keyInfo.keys.ethereumPublicAddress
        await this.walletLocalFolder
          .folder(DATA_STORE_FOLDER)
          .file(DATA_STORE_FILE)
          .setText(JSON.stringify(this.walletLocalData))
        this.engineLoop()
      } catch (e) {
        io.console.error('Error writing to localDataStore. Engine not started:' + err)
      }
    }
  }

  killEngine () {
    // disconnect network connections
    // clear caches

    this.engineOn = false

    return true
  }

  // synchronous
  getBlockHeight () {
    return this.walletLocalData.blockHeight
  }

  // asynchronous
  enableTokens (tokens:Array<string>) {
    for (let n = 0; n < tokens.length; n++) {
      const token = tokens[n]
      if (this.walletLocalData.enabledTokens.indexOf(token) === -1) {
        this.walletLocalData.enabledTokens.push(token)
      }
    }
    // return Promise.resolve(dataStore.enableTokens(tokens))
  }

  // synchronous
  getTokenStatus () {
    // return dataStore.getTokensStatus()
  }

  // synchronous
  getBalance (options:any) {
    let currencyCode = PRIMARY_CURRENCY

    if (typeof options !== 'undefined') {
      const valid = validateObject(options, {
        'type': 'object',
        'properties': {
          'currencyCode': {'type': 'string'}
        }
      })

      if (valid) {
        currencyCode = options.currencyCode
      }
    }

    if (typeof this.walletLocalData.totalBalances[currencyCode] === 'undefined') {
      return 0
    } else {
      const balanceSatoshi = nativeToSatoshi(this.walletLocalData.totalBalances[currencyCode])
      return balanceSatoshi
    }
  }

  // synchronous
  getNumTransactions (options:any) {
    let currencyCode = PRIMARY_CURRENCY

    const valid = validateObject(options, {
      'type': 'object',
      'properties': {
        'currencyCode': {'type': 'string'}
      }
    })

    if (valid) {
      currencyCode = options.currencyCode
    }

    if (typeof this.walletLocalData.transactionsObj[currencyCode] === 'undefined') {
      return 0
    } else {
      return this.walletLocalData.transactionsObj[currencyCode].length
    }
  }

  // asynchronous
  async getTransactions (options:any) {
    let currencyCode:string = PRIMARY_CURRENCY

    const valid:boolean = validateObject(options, {
      'type': 'object',
      'properties': {
        'currencyCode': {'type': 'string'}
      }
    })

    if (valid) {
      currencyCode = options.currencyCode
    }

    if (typeof this.walletLocalData.transactionsObj[currencyCode] === 'undefined') {
      return []
    }

    let startIndex:number = 0
    let numEntries:number = 0
    if (options === null) {
      return this.walletLocalData.transactionsObj[currencyCode].slice(0)
    }
    if (options.startIndex !== null && options.startIndex > 0) {
      startIndex = options.startIndex
      if (
        startIndex >=
        this.walletLocalData.transactionsObj[currencyCode].length
      ) {
        startIndex =
          this.walletLocalData.transactionsObj[currencyCode].length - 1
      }
    }
    if (options.numEntries !== null && options.numEntries > 0) {
      numEntries = options.numEntries
      if (
        numEntries + startIndex >
        this.walletLocalData.transactionsObj[currencyCode].length
      ) {
        // Don't read past the end of the transactionsObj
        numEntries =
          this.walletLocalData.transactionsObj[currencyCode].length -
          startIndex
      }
    }

    // Copy the appropriate entries from the arrayTransactions
    let returnArray = []

    if (numEntries) {
      returnArray = this.walletLocalData.transactionsObj[currencyCode].slice(
        startIndex,
        numEntries + startIndex
      )
    } else {
      returnArray = this.walletLocalData.transactionsObj[currencyCode].slice(
        startIndex
      )
    }
    return returnArray
  }

  // synchronous
  getFreshAddress (options:any) {
    return this.walletLocalData.ethereumPublicAddress
  }

  // synchronous
  addGapLimitAddresses (addresses:Array<string>, options:any) {
  }

  // synchronous
  isAddressUsed (address:string, options:any) {
    return false
  }

<<<<<<< HEAD
  // ssynchronous
=======
  // synchronous
>>>>>>> c570748c
  async makeSpend (abcSpendInfo:any) {
    // Validate the spendInfo
    const valid = validateObject(abcSpendInfo, {
      'type': 'object',
      'properties': {
        'networkFeeOption': { 'type': 'string' },
        'spendTargets': {
          'type': 'array',
          'items': {
            'type': 'object',
            'properties': {
              'currencyCode': { 'type': 'string' },
              'publicAddress': { 'type': 'string' },
              'amountSatoshi': { 'type': 'number' },
              'nativeAmount': { 'type': 'string' },
              'destMetadata': { 'type': 'object' },
              'destWallet': { 'type': 'object' }
            },
            'required': [
              'publicAddress'
            ]
          }
        }
      },
      'required': [ 'spendTargets' ]
    })

    if (!valid) {
      throw (new Error('Error: invalid ABCSpendInfo'))
    }

    // Ethereum can only have one output
    if (abcSpendInfo.spendTargets.length !== 1) {
      throw (new Error('Error: only one output allowed'))
    }

    if (typeof abcSpendInfo.spendTargets[0].currencyCode === 'string') {
      if (!this.isTokenEnabled(abcSpendInfo.spendTargets[0].currencyCode)) {
        throw (new Error('Error: Token not supported or enabled'))
      }
    } else {
      abcSpendInfo.spendTargets[0].currencyCode = 'ETH'
    }
    const currencyCode = abcSpendInfo.spendTargets[0].currencyCode

    // ******************************
    // Get the fee amount

    let ethParams = {}
    let gasPrice
    let gasLimit
    if (currencyCode === PRIMARY_CURRENCY) {
      gasLimit = '21000'
      gasPrice = '28000000000' // 28 Gwei

      ethParams = new EthereumParams(
        [this.walletLocalData.ethereumPublicAddress],
        [abcSpendInfo.spendTargets[0].publicAddress],
        gasLimit,
        gasPrice,
        '0',
        '0',
        '0',
        null
      )
    } else {
      gasLimit = '40000'
      gasPrice = '28000000000' // 28 Gwei

      ethParams = new EthereumParams(
        [this.walletLocalData.ethereumPublicAddress],
        [this.getTokenInfo(currencyCode).contractAddress],
        gasLimit,
        gasPrice,
        '0',
        '0',
        '0',
        abcSpendInfo.spendTargets[0].publicAddress
      )
    }

    // Use nativeAmount if available. Otherwise convert from amountSatoshi
    let nativeAmount = '0'
    if (typeof abcSpendInfo.spendTargets[0].nativeAmount === 'string') {
      nativeAmount = abcSpendInfo.spendTargets[0].nativeAmount
    } else if (typeof abcSpendInfo.spendTargets[0].amountSatoshi === 'number') {
      nativeAmount = satoshiToNative(abcSpendInfo.spendTargets[0].amountSatoshi)
    } else {
      throw (new Error('Error: no amount specified'))
    }

    // Check if the spend amount plus mining fee is more than the account balance
    // if (nativeAmount + (gasLimit + gasprice) > account balance) error
    const nativeAmountBN = new BN(nativeAmount, 10)
    io.console.info('makeSpend: nativeAmount:' + nativeAmountBN.toString(10))

    const gasPriceBN = new BN(gasPrice, 10)
    io.console.info('makeSpend: gasPrice:' + gasPriceBN.toString(10))

    const gasLimitBN = new BN(gasLimit, 10)
    io.console.info('makeSpend: gasLimit:' + gasLimitBN.toString(10))

    const totalFeeBN = gasPriceBN.mul(gasLimitBN)
    io.console.info('makeSpend: totalFee:' + totalFeeBN.toString(10))

    const totalSpendBN = totalFeeBN.add(nativeAmountBN)
    io.console.info('makeSpend: totalSpend:' + totalSpendBN.toString(10))

    const balanceBN = new BN(this.walletLocalData.totalBalances[currencyCode], 10)
    io.console.info('makeSpend: balance:' + balanceBN.toString(10))

    if (balanceBN.lt(totalSpendBN)) {
      throw (new Error('Error: Insufficient funds'))
    }

    // **********************************
    // Create the unsigned ABCTransaction

    const abcTransaction = new ABCTransaction(
      '', // txid
      0, // date
      currencyCode, // currencyCode
      '0', // blockHeightNative
      nativeAmount, // nativeAmount
      '0', // nativeNetworkFee
      '0', // signedTx
      ethParams // otherParams
    )

    return abcTransaction
  }

  // asynchronous
  async signTx (abcTransaction:ABCTransaction) {
    // Do signing

    const gasLimitHex = decimalToHex(abcTransaction.otherParams.gas)
    const gasPriceHex = decimalToHex(abcTransaction.otherParams.gasPrice)
    let nativeAmountHex = decimalToHex(abcTransaction.nativeAmount)

    const nonceBN = new BN(this.walletLocalData.nextNonce.toString(10), 10)
    const nonceHex = '0x' + nonceBN.toString(16)

    let data
    if (abcTransaction.currencyCode === PRIMARY_CURRENCY) {
      data = ''
    } else {
      const dataArray = abi.simpleEncode(
        'transfer(address,uint256):(uint256)',
        abcTransaction.otherParams.tokenRecipientAddress,
        nativeAmountHex
      )
      data = '0x' + Buffer.from(dataArray).toString('hex')
      nativeAmountHex = '0x00'
    }

    const txParams = {
      nonce: nonceHex,
      gasPrice: gasPriceHex,
      gasLimit: gasLimitHex,
      to: abcTransaction.otherParams.to[0],
      value: nativeAmountHex,
      data: data,
      // EIP 155 chainId - mainnet: 1, ropsten: 3
      chainId: 1
    }

    const privKey = hexToBuf(this.keyInfo.keys.ethereumKey)
    const wallet = ethWallet.fromPrivateKey(privKey)

    io.console.info(wallet.getAddressString())

    const tx = new EthereumTx(txParams)
    tx.sign(privKey)

    abcTransaction.signedTx = bufToHex(tx.serialize())
    abcTransaction.txid = bufToHex(tx.hash())
    abcTransaction.date = Date.now() / 1000

    return abcTransaction
  }

  // asynchronous
  async broadcastTx (abcTransaction:ABCTransaction) {
    try {
      const url = sprintf('?module=proxy&action=eth_sendRawTransaction&hex=%s', abcTransaction.signedTx)
      const jsonObj = await this.fetchGetEtherscan(url)

      // {
      //   "jsonrpc": "2.0",
      //   "error": {
      //   "code": -32010,
      //     "message": "Transaction nonce is too low. Try incrementing the nonce.",
      //     "data": null
      // },
      //   "id": 1
      // }

      // {
      //   "jsonrpc": "2.0",
      //   "result": "0xe3d056a756e98505460f599cb2a58db062da8705eb36ea3539cb42f82d69099b",
      //   "id": 1
      // }
      io.console.info('Sent transaction to network. Response:')
      io.console.info(jsonObj)

      if (typeof jsonObj.error === 'string') {
        throw (jsonObj.error)
      } else if (typeof jsonObj.result === 'string') {
        // Success!!
        return abcTransaction
      }
    } catch (e) {
      throw (e)
    }
  }

  // asynchronous
  async saveTx (abcTransaction:ABCTransaction) {
    this.addTransaction(abcTransaction.currencyCode, abcTransaction)

    this.abcTxLibCallbacks.onTransactionsChanged([abcTransaction])
  }
}<|MERGE_RESOLUTION|>--- conflicted
+++ resolved
@@ -352,8 +352,6 @@
               this.walletLocalData.blockHeight
             )
           }
-        } else {
-          io.console.err(jsonObj)
         }
       } catch (err) {
         io.console.info('Error fetching height: ' + err)
@@ -759,45 +757,6 @@
             continue
           }
         }
-<<<<<<< HEAD
-        try {
-          jsonObj = await this.fetchGet(url)
-          valid = validateObject(jsonObj, {
-            'type': 'object',
-            'properties': {
-              'result': {'type': 'string'}
-            },
-            'required': ['result']
-          })
-          if (valid) {
-            const balance = jsonObj.result
-            console.log(tk + ': token Address balance: ' + balance)
-            const balanceBN = new BN(balance, 10)
-            const oldBalanceBN = new BN(this.walletLocalData.totalBalances[tk], 10)
-
-            if (!balanceBN.eq(oldBalanceBN)) {
-              this.walletLocalData.totalBalances[tk] = balance
-
-              const balanceSatoshi = nativeToSatoshi(this.walletLocalData.totalBalances[tk])
-              this.abcTxLibCallbacks.onBalanceChanged(tk, balanceSatoshi, this.walletLocalData.totalBalances[tk])
-            }
-          } else {
-            io.console.err(jsonObj)
-            checkAddressSuccess = false
-          }
-        } catch (e) {
-          checkAddressSuccess = false
-        }
-      }
-
-      // ************************************
-      // Fetch transactions
-      // ************************************
-      try {
-        const endBlock = 999999999
-        let startBlock = 0
-=======
->>>>>>> c570748c
 
         promiseArray.push(this.checkAddressFetch(tk, url))
       }
@@ -805,29 +764,9 @@
       promiseArray.push(this.checkTransactionsFetch())
       // promiseArray.push(this.checkUnconfirmedTransactionsFetch())
 
-<<<<<<< HEAD
-        if (valid) {
-          const transactions = jsonObj.result
-          io.console.info('Fetched transactions count: ' + transactions.length)
-
-          // Get transactions
-          // Iterate over transactions in address
-          for (const n in transactions) {
-            const tx = transactions[n]
-            this.processTransaction(tx)
-          }
-          if (checkAddressSuccess === true && this.addressesChecked === false) {
-            this.addressesChecked = true
-            this.abcTxLibCallbacks.onAddressesChecked(1)
-          }
-        } else {
-          io.console.err(jsonObj)
-        }
-=======
       try {
         const results = await Promise.all(promiseArray)
         io.console.info(results)
->>>>>>> c570748c
         await snooze(ADDRESS_POLL_MILLISECONDS)
       } catch (e) {
         io.console.error('Error fetching address transactions: ' + address)
@@ -1118,11 +1057,7 @@
     return false
   }
 
-<<<<<<< HEAD
-  // ssynchronous
-=======
   // synchronous
->>>>>>> c570748c
   async makeSpend (abcSpendInfo:any) {
     // Validate the spendInfo
     const valid = validateObject(abcSpendInfo, {
@@ -1151,17 +1086,17 @@
     })
 
     if (!valid) {
-      throw (new Error('Error: invalid ABCSpendInfo'))
+      return (new Error('Error: invalid ABCSpendInfo'))
     }
 
     // Ethereum can only have one output
     if (abcSpendInfo.spendTargets.length !== 1) {
-      throw (new Error('Error: only one output allowed'))
+      return (new Error('Error: only one output allowed'))
     }
 
     if (typeof abcSpendInfo.spendTargets[0].currencyCode === 'string') {
       if (!this.isTokenEnabled(abcSpendInfo.spendTargets[0].currencyCode)) {
-        throw (new Error('Error: Token not supported or enabled'))
+        return (new Error('Error: Token not supported or enabled'))
       }
     } else {
       abcSpendInfo.spendTargets[0].currencyCode = 'ETH'
@@ -1172,11 +1107,9 @@
     // Get the fee amount
 
     let ethParams = {}
-    let gasPrice
-    let gasLimit
     if (currencyCode === PRIMARY_CURRENCY) {
-      gasLimit = '21000'
-      gasPrice = '28000000000' // 28 Gwei
+      const gasLimit = '21000'
+      const gasPrice = '28000000000' // 28 Gwei
 
       ethParams = new EthereumParams(
         [this.walletLocalData.ethereumPublicAddress],
@@ -1189,8 +1122,8 @@
         null
       )
     } else {
-      gasLimit = '40000'
-      gasPrice = '28000000000' // 28 Gwei
+      const gasLimit = '40000'
+      const gasPrice = '28000000000' // 28 Gwei
 
       ethParams = new EthereumParams(
         [this.walletLocalData.ethereumPublicAddress],
@@ -1211,31 +1144,7 @@
     } else if (typeof abcSpendInfo.spendTargets[0].amountSatoshi === 'number') {
       nativeAmount = satoshiToNative(abcSpendInfo.spendTargets[0].amountSatoshi)
     } else {
-      throw (new Error('Error: no amount specified'))
-    }
-
-    // Check if the spend amount plus mining fee is more than the account balance
-    // if (nativeAmount + (gasLimit + gasprice) > account balance) error
-    const nativeAmountBN = new BN(nativeAmount, 10)
-    io.console.info('makeSpend: nativeAmount:' + nativeAmountBN.toString(10))
-
-    const gasPriceBN = new BN(gasPrice, 10)
-    io.console.info('makeSpend: gasPrice:' + gasPriceBN.toString(10))
-
-    const gasLimitBN = new BN(gasLimit, 10)
-    io.console.info('makeSpend: gasLimit:' + gasLimitBN.toString(10))
-
-    const totalFeeBN = gasPriceBN.mul(gasLimitBN)
-    io.console.info('makeSpend: totalFee:' + totalFeeBN.toString(10))
-
-    const totalSpendBN = totalFeeBN.add(nativeAmountBN)
-    io.console.info('makeSpend: totalSpend:' + totalSpendBN.toString(10))
-
-    const balanceBN = new BN(this.walletLocalData.totalBalances[currencyCode], 10)
-    io.console.info('makeSpend: balance:' + balanceBN.toString(10))
-
-    if (balanceBN.lt(totalSpendBN)) {
-      throw (new Error('Error: Insufficient funds'))
+      return (new Error('Error: no amount specified'))
     }
 
     // **********************************
