--- conflicted
+++ resolved
@@ -1334,14 +1334,12 @@
       }
       nativeAmount = bns.mul(totalTxAmount, '-1')
     } else {
-<<<<<<< HEAD
       parentNetworkFee = nativeNetworkFee
 
-=======
       if (bns.gt(nativeNetworkFee, balanceEth)) {
         throw (InsufficientFundsEthError)
       }
->>>>>>> 4ed20f21
+
       nativeNetworkFee = '0' // Do not show a fee for token transations.
       const balanceToken = this.walletLocalData.totalBalances[currencyCode]
       if (bns.gt(nativeAmount, balanceToken)) {
